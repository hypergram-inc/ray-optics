﻿var graphs = {
  /**
  * 基本圖型
  **/
  point: function(x, y) {return {type: 1, x: x, y: y, exist: true}},

  line: function(p1, p2) {return {type: 2, p1: p1, p2: p2, exist: true}},

  ray: function(p1, p2) {return {type: 3, p1: p1, p2: p2, exist: true}},

  line_segment: function(p1, p2) {return {type: 4, p1: p1, p2: p2, exist: true}},

  segment: function(p1, p2) {return {type: 4, p1: p1, p2: p2, exist: true}},

  circle: function(c, r) {
    if (typeof r == 'object' && r.type == 1) {
      return {type: 5, c: c, r: this.line_segment(c, r), exist: true}
    } else {
      return {type: 5, c: c, r: r, exist: true}
    }
  },
  /**
  * inner product
  * @method dot
  * @param {graph.point} p1
  * @param {graph.point} p2
  * @return {Number}
  **/
  dot: function(p1, p2) {
    return p1.x * p2.x + p1.y * p2.y;
  },
  /**
  * outer product
  * @method cross
  * @param {graph.point} p1
  * @param {graph.point} p2
  * @return {Number}
  **/
  cross: function(p1, p2) {
    return p1.x * p2.y - p1.y * p2.x;
  },
  /**
  * 求交點
  * @method intersection
  * @param {graph} obj1
  * @param {graph} obj2
  * @return {graph.point}
  **/
  intersection: function(obj1, obj2) {
    // line & line
    if (obj1.type == 2 && obj2.type == 2) {
      return this.intersection_2line(obj1, obj2);
    }
    // line & circle
    else if (obj1.type == 2 && obj2.type == 5) {
      return this.intersection_line_circle(obj1, obj2);
    }
    // circle & line
    else if (obj1.type == 5 && obj2.type == 2) {
      return this.intersection_line_circle(obj2, obj1);
    }
  },
  /**
  * 兩直線交點
  * @method intersection_2line
  * @param {graph.line} l1
  * @param {graph.line} l2
  * @return {graph.point}
  **/
  intersection_2line: function(l1, l2) {
    var A = l1.p2.x * l1.p1.y - l1.p1.x * l1.p2.y;
    var B = l2.p2.x * l2.p1.y - l2.p1.x * l2.p2.y;
    var xa = l1.p2.x - l1.p1.x;
    var xb = l2.p2.x - l2.p1.x;
    var ya = l1.p2.y - l1.p1.y;
    var yb = l2.p2.y - l2.p1.y;
    return graphs.point((A * xb - B * xa) / (xa * yb - xb * ya), (A * yb - B * ya) / (xa * yb - xb * ya));
  },
  /**
  * 直線與圓的交點
  * @method intersection_2line
  * @param {graph.line} l1
  * @param {graph.circle} c2
  * @return {graph.point}
  **/
  intersection_line_circle: function(l1, c1) {
    var xa = l1.p2.x - l1.p1.x;
    var ya = l1.p2.y - l1.p1.y;
    var cx = c1.c.x;
    var cy = c1.c.y;
    var r_sq = (typeof c1.r == 'object') ? ((c1.r.p1.x - c1.r.p2.x) * (c1.r.p1.x - c1.r.p2.x) + (c1.r.p1.y - c1.r.p2.y) * (c1.r.p1.y - c1.r.p2.y)) : (c1.r * c1.r);

    var l = Math.sqrt(xa * xa + ya * ya);
    var ux = xa / l;
    var uy = ya / l;

    var cu = ((cx - l1.p1.x) * ux + (cy - l1.p1.y) * uy);
    var px = l1.p1.x + cu * ux;
    var py = l1.p1.y + cu * uy;


    var d = Math.sqrt(r_sq - (px - cx) * (px - cx) - (py - cy) * (py - cy));

    var ret = [];
    ret[1] = graphs.point(px + ux * d, py + uy * d);
    ret[2] = graphs.point(px - ux * d, py - uy * d);

    return ret;
  },


  intersection_is_on_ray: function(p1, r1) {
    return (p1.x - r1.p1.x) * (r1.p2.x - r1.p1.x) + (p1.y - r1.p1.y) * (r1.p2.y - r1.p1.y) >= 0;
  },


  intersection_is_on_segment: function(p1, s1) {
    return (p1.x - s1.p1.x) * (s1.p2.x - s1.p1.x) + (p1.y - s1.p1.y) * (s1.p2.y - s1.p1.y) >= 0 && (p1.x - s1.p2.x) * (s1.p1.x - s1.p2.x) + (p1.y - s1.p2.y) * (s1.p1.y - s1.p2.y) >= 0;
  },

  /**
  * 線段長度
  * @method length_segment
  * @param {graph.segment} seg
  * @return {Number}
  **/
  length_segment: function(seg) {
    return Math.sqrt(this.length_segment_squared(seg));
  },
  /**
  * 線段長度平方
  * @method length_segment_squared
  * @param {graph.segment} seg
  * @return {Number}
  **/
  length_segment_squared: function(seg) {
    return this.length_squared(seg.p1, seg.p2);
  },
  /**
  * 兩點距離
  * @method length
  * @param {graph.point} p1
  * @param {graph.point} p2
  * @return {Number}
  **/
  length: function(p1, p2) {
    return Math.sqrt(this.length_squared(p1, p2));
  },
  /**
  * 兩點距離平方
  * @method length_squared
  * @param {graph.point} p1
  * @param {graph.point} p2
  * @return {Number}
  **/
  length_squared: function(p1, p2) {
    var dx = p1.x - p2.x;
    var dy = p1.y - p2.y;
    return dx * dx + dy * dy;
  },

  /*
  * 基本作圖函數
  */
  /**
  * 線段中點
  * @method midpoint
  * @param {graph.line} l1
  * @return {graph.point}
  **/
  midpoint: function(l1) {
    var nx = (l1.p1.x + l1.p2.x) * 0.5;
    var ny = (l1.p1.y + l1.p2.y) * 0.5;
    return graphs.point(nx, ny);
  },

  midpoint_points: function(p1, p2) {
    var nx = (p1.x + p2.x) * 0.5;
    var ny = (p1.y + p2.y) * 0.5;
    return graphs.point(nx, ny);
  },
  /**
  * 線段中垂線
  * @method perpendicular_bisector
  * @param {graph.line} l1
  * @return {graph.line}
  **/
  perpendicular_bisector: function(l1) {
    return graphs.line(
        graphs.point(
          (-l1.p1.y + l1.p2.y + l1.p1.x + l1.p2.x) * 0.5,
          (l1.p1.x - l1.p2.x + l1.p1.y + l1.p2.y) * 0.5
        ),
        graphs.point(
          (l1.p1.y - l1.p2.y + l1.p1.x + l1.p2.x) * 0.5,
          (-l1.p1.x + l1.p2.x + l1.p1.y + l1.p2.y) * 0.5
        )
      );
  },
  /**
  * 畫通過一點且與一直線平行的線
  * @method parallel
  * @param {graph.line} l1
  * @param {graph.point} p1
  * @return {graph.line}
  **/
  parallel: function(l1, p1) {
    var dx = l1.p2.x - l1.p1.x;
    var dy = l1.p2.y - l1.p1.y;
    return graphs.line(p1, graphs.point(p1.x + dx, p1.y + dy));
  }
};

function getMouseStyle(obj, style) {
  if (obj == mouseObj && mouseObj)
    return 'rgb(0,255,255)'
  return style;
}

var canvasPainter = {
  draw: function(graph, color) {
    //var ctx = canvas.getContext('2d');
    // point
    if (graph.type == 1) {
      ctx.fillStyle = color ? color : 'red';
      ctx.fillRect(graph.x - 2, graph.y - 2, 5, 5); //繪製填滿的矩形
      /*
        ctx.beginPath();
        ctx.arc(graph.x,graph.y,2,0,Math.PI*2,false);
        ctx.fill();
      */
    }
    // line
    else if (graph.type == 2) {
      ctx.strokeStyle = color ? color : 'black';
      ctx.beginPath();
      var ang1 = Math.atan2((graph.p2.x - graph.p1.x), (graph.p2.y - graph.p1.y)); //從斜率取得角度
      var cvsLimit = (Math.abs(graph.p1.x + origin.x) + Math.abs(graph.p1.y + origin.y) + canvas.height + canvas.width) / Math.min(1, scale);  //取一個會超出繪圖區的距離(當做直線端點)
      ctx.moveTo(graph.p1.x - Math.sin(ang1) * cvsLimit, graph.p1.y - Math.cos(ang1) * cvsLimit);
      ctx.lineTo(graph.p1.x + Math.sin(ang1) * cvsLimit, graph.p1.y + Math.cos(ang1) * cvsLimit);
      ctx.stroke();
    }
    // ray
    else if (graph.type == 3) {
      ctx.strokeStyle = color ? color : 'black';
      var ang1, cvsLimit;
      if (Math.abs(graph.p2.x - graph.p1.x) > 1e-5 || Math.abs(graph.p2.y - graph.p1.y) > 1e-5)
      {
        ctx.beginPath();
        ang1 = Math.atan2((graph.p2.x - graph.p1.x), (graph.p2.y - graph.p1.y)); //從斜率取得角度
        cvsLimit = (Math.abs(graph.p1.x + origin.x) + Math.abs(graph.p1.y + origin.y) + canvas.height + canvas.width) / Math.min(1, scale);  //取一個會超出繪圖區的距離(當做直線端點)
        ctx.moveTo(graph.p1.x, graph.p1.y);
        ctx.lineTo(graph.p1.x + Math.sin(ang1) * cvsLimit, graph.p1.y + Math.cos(ang1) * cvsLimit);
        ctx.stroke();
      }
    }
    // (line_)segment
    else if (graph.type == 4) {
      ctx.strokeStyle = color ? color : 'black';
      ctx.beginPath();
      ctx.moveTo(graph.p1.x, graph.p1.y);
      ctx.lineTo(graph.p2.x, graph.p2.y);
      ctx.stroke();
    }
    // circle
    else if (graph.type == 5) {
      ctx.strokeStyle = color ? color : 'black';
      ctx.beginPath();
      if (typeof graph.r == 'object') {
        var dx = graph.r.p1.x - graph.r.p2.x;
        var dy = graph.r.p1.y - graph.r.p2.y;
        ctx.arc(graph.c.x, graph.c.y, Math.sqrt(dx * dx + dy * dy), 0, Math.PI * 2, false);
      } else {
        ctx.arc(graph.c.x, graph.c.y, graph.r, 0, Math.PI * 2, false);
      }
      ctx.stroke();
    }
  },
  cls: function() {
    //var ctx = canvas.getContext('2d');
    ctx.setTransform(1,0,0,1,0,0);
    if (ctx.constructor != C2S) {
        //only do this when not being exported to SVG to avoid bug
        ctx.clearRect(0, 0, canvas.width, canvas.height);
    }
    ctx.setTransform(scale,0,0,scale,origin.x, origin.y);
  }
};

  var objTypes = {};

  //線段物件之原型
  objTypes['lineobj'] = {
  //==============================建立物件過程滑鼠按下=======================================
  c_mousedown: function(obj, mouse)
  {
    obj.p2 = mouse;
    if (!mouseOnPoint_construct(mouse, obj.p1))
    {
      draw();
    }
  },
  //==============================建立物件過程滑鼠移動=======================================
  c_mousemove: function(obj, mouse, ctrl, shift)
  {
    //var basePoint=ctrl?graphs.midpoint(obj):obj.p1;

    //if(!obj.p2

    if (shift)
    {
      //var sq3=Math.sqrt(3);
      //obj.p2=snapToDirection(mouse,constructionPoint,[{x:1,y:0},{x:0,y:1},{x:1,y:1},{x:1,y:-1},{x:1,y:sq3},{x:1,y:-sq3},{x:sq3,y:1},{x:sq3,y:-1}]);
      obj.p2 = snapToDirection(mouse, constructionPoint, [{x: 1, y: 0},{x: 0, y: 1},{x: 1, y: 1},{x: 1, y: -1}]);
    }
    else
    {
      obj.p2 = mouse;
    }

    obj.p1 = ctrl ? graphs.point(2 * constructionPoint.x - obj.p2.x, 2 * constructionPoint.y - obj.p2.y) : constructionPoint;

    if (!mouseOnPoint_construct(mouse, obj.p1))
    {
      draw();
    }

  },
  //==============================建立物件過程滑鼠放開=======================================
  c_mouseup: function(obj, mouse)
  {
    if (!mouseOnPoint_construct(mouse, obj.p1))
    {
      isConstructing = false;
    }
  },

  //=================================平移物件====================================
  move: function(obj, diffX, diffY) {
    //移動線段的第一點
    obj.p1.x = obj.p1.x + diffX;
    obj.p1.y = obj.p1.y + diffY;
    //移動線段的第二點
    obj.p2.x = obj.p2.x + diffX;
    obj.p2.y = obj.p2.y + diffY;
  },


  //==========================繪圖區被按下時(判斷物件被按下的部分)===========================
  clicked: function(obj, mouse_nogrid, mouse, draggingPart) {
    if (mouseOnPoint(mouse_nogrid, obj.p1) && graphs.length_squared(mouse_nogrid, obj.p1) <= graphs.length_squared(mouse_nogrid, obj.p2))
    {
      draggingPart.part = 1;
      draggingPart.targetPoint = graphs.point(obj.p1.x, obj.p1.y);
      return true;
    }
    if (mouseOnPoint(mouse_nogrid, obj.p2))
    {
      draggingPart.part = 2;
      draggingPart.targetPoint = graphs.point(obj.p2.x, obj.p2.y);
      return true;
    }
    if (mouseOnSegment(mouse_nogrid, obj))
    {
      draggingPart.part = 0;
      draggingPart.mouse0 = mouse; //開始拖曳時的滑鼠位置
      draggingPart.mouse1 = mouse; //拖曳時上一點的滑鼠位置
      draggingPart.snapData = {};
      return true;
    }
    return false;
  },

  //=================================拖曳物件時====================================
  dragging: function(obj, mouse, draggingPart, ctrl, shift) {
    var basePoint;
    if (draggingPart.part == 1)
    {
      //正在拖曳第一個端點
      //Dragging the first endpoint
      basePoint = ctrl ? graphs.midpoint(draggingPart.originalObj) : draggingPart.originalObj.p2;

      obj.p1 = shift ? snapToDirection(mouse, basePoint, [{x: 1, y: 0},{x: 0, y: 1},{x: 1, y: 1},{x: 1, y: -1},{x: (draggingPart.originalObj.p2.x - draggingPart.originalObj.p1.x), y: (draggingPart.originalObj.p2.y - draggingPart.originalObj.p1.y)}]) : mouse;
      obj.p2 = ctrl ? graphs.point(2 * basePoint.x - obj.p1.x, 2 * basePoint.y - obj.p1.y) : basePoint;

      //obj.p1=mouse;
    }
    if (draggingPart.part == 2)
    {
      //正在拖曳第二個端點
      //Dragging the second endpoint
      basePoint = ctrl ? graphs.midpoint(draggingPart.originalObj) : draggingPart.originalObj.p1;

      obj.p2 = shift ? snapToDirection(mouse, basePoint, [{x: 1, y: 0},{x: 0, y: 1},{x: 1, y: 1},{x: 1, y: -1},{x: (draggingPart.originalObj.p2.x - draggingPart.originalObj.p1.x), y: (draggingPart.originalObj.p2.y - draggingPart.originalObj.p1.y)}]) : mouse;
      obj.p1 = ctrl ? graphs.point(2 * basePoint.x - obj.p2.x, 2 * basePoint.y - obj.p2.y) : basePoint;

      //obj.p2=mouse;
    }
    if (draggingPart.part == 0)
    {
      //正在拖曳整條線
      //Dragging the entire line

      if (shift)
      {
        var mouse_snapped = snapToDirection(mouse, draggingPart.mouse0, [{x: 1, y: 0},{x: 0, y: 1},{x: (draggingPart.originalObj.p2.x - draggingPart.originalObj.p1.x), y: (draggingPart.originalObj.p2.y - draggingPart.originalObj.p1.y)},{x: (draggingPart.originalObj.p2.y - draggingPart.originalObj.p1.y), y: -(draggingPart.originalObj.p2.x - draggingPart.originalObj.p1.x)}], draggingPart.snapData);
      }
      else
      {
        var mouse_snapped = mouse;
        draggingPart.snapData = {}; //放開shift時解除原先之拖曳方向鎖定
      }

      var mouseDiffX = draggingPart.mouse1.x - mouse_snapped.x; //目前滑鼠位置與上一次的滑鼠位置的X軸差
      var mouseDiffY = draggingPart.mouse1.y - mouse_snapped.y; //目前滑鼠位置與上一次的滑鼠位置的Y軸差
      //移動線段的第一點
      obj.p1.x = obj.p1.x - mouseDiffX;
      obj.p1.y = obj.p1.y - mouseDiffY;
      //移動線段的第二點
      obj.p2.x = obj.p2.x - mouseDiffX;
      obj.p2.y = obj.p2.y - mouseDiffY;
      //更新滑鼠位置
      draggingPart.mouse1 = mouse_snapped;
    }
  },

  //====================判斷一道光是否會射到此物件(若是,則回傳交點)====================
  rayIntersection: function(obj, ray) {
    var rp_temp = graphs.intersection_2line(graphs.line(ray.p1, ray.p2), graphs.line(obj.p1, obj.p2));   //求光(的延長線)與物件(的延長線)的交點

    if (graphs.intersection_is_on_segment(rp_temp, obj) && graphs.intersection_is_on_ray(rp_temp, ray))
    {
      //↑若rp_temp在ray上且rp_temp在obj上(即ray真的有射到obj,不是ray的延長線射到或射到obj的延長線上)
      return rp_temp; //回傳光線的頭與鏡子的交點
    }
  }


  };

  //"halfplane"(半平面折射鏡)物件
  objTypes['halfplane'] = {

  p_name: 'Refractive index', //屬性名稱
  p_min: 1,
  p_max: 3,
  p_step: 0.01,

  supportSurfaceMerging: true, //支援界面融合

  //======================================建立物件=========================================
  create: function(mouse) {
    return {type: 'halfplane', p1: mouse, p2: mouse, p: 1.5};
  },

  //使用lineobj原型
  c_mousedown: objTypes['lineobj'].c_mousedown,
  c_mousemove: objTypes['lineobj'].c_mousemove,
  c_mouseup: objTypes['lineobj'].c_mouseup,
  move: objTypes['lineobj'].move,

  //==========================繪圖區被按下時(判斷物件被按下的部分)===========================
  clicked: function(obj, mouse_nogrid, mouse, draggingPart) {
    if (mouseOnPoint(mouse_nogrid, obj.p1) && graphs.length_squared(mouse_nogrid, obj.p1) <= graphs.length_squared(mouse_nogrid, obj.p2))
    {
      draggingPart.part = 1;
      draggingPart.targetPoint = graphs.point(obj.p1.x, obj.p1.y);
      return true;
    }
    if (mouseOnPoint(mouse_nogrid, obj.p2))
    {
      draggingPart.part = 2;
      draggingPart.targetPoint = graphs.point(obj.p2.x, obj.p2.y);
      return true;
    }
    if (mouseOnLine(mouse_nogrid, obj))
    {
      draggingPart.part = 0;
      draggingPart.mouse0 = mouse; //開始拖曳時的滑鼠位置
      draggingPart.mouse1 = mouse; //拖曳時上一點的滑鼠位置
      draggingPart.snapData = {};
      return true;
    }
    return false;
  },

  //=================================拖曳物件時====================================
  dragging: function(obj, mouse, draggingPart, ctrl, shift) {
    var basePoint;
    if (draggingPart.part == 1)
    {
      //正在拖曳第一個端點
      basePoint = ctrl ? graphs.midpoint(draggingPart.originalObj) : draggingPart.originalObj.p2;

      obj.p1 = shift ? snapToDirection(mouse, basePoint, [{x: 1, y: 0},{x: 0, y: 1},{x: 1, y: 1},{x: 1, y: -1},{x: (draggingPart.originalObj.p2.x - draggingPart.originalObj.p1.x), y: (draggingPart.originalObj.p2.y - draggingPart.originalObj.p1.y)}]) : mouse;
      obj.p2 = ctrl ? graphs.point(2 * basePoint.x - obj.p2.x, 2 * basePoint.y - obj.p2.y) : basePoint;

      //obj.p1=mouse;
    }
    if (draggingPart.part == 2)
    {
      //正在拖曳第二個端點

      basePoint = ctrl ? graphs.midpoint(draggingPart.originalObj) : draggingPart.originalObj.p1;

      obj.p2 = shift ? snapToDirection(mouse, basePoint, [{x: 1, y: 0},{x: 0, y: 1},{x: 1, y: 1},{x: 1, y: -1},{x: (draggingPart.originalObj.p2.x - draggingPart.originalObj.p1.x), y: (draggingPart.originalObj.p2.y - draggingPart.originalObj.p1.y)}]) : mouse;
      obj.p1 = ctrl ? graphs.point(2 * basePoint.x - obj.p2.x, 2 * basePoint.y - obj.p2.y) : basePoint;

      //obj.p2=mouse;
    }
    if (draggingPart.part == 0)
    {
      //正在拖曳整條線

      if (shift)
      {
        var mouse_snapped = snapToDirection(mouse, draggingPart.mouse0, [{x: (draggingPart.originalObj.p2.x - draggingPart.originalObj.p1.x), y: (draggingPart.originalObj.p2.y - draggingPart.originalObj.p1.y)},{x: (draggingPart.originalObj.p2.y - draggingPart.originalObj.p1.y), y: -(draggingPart.originalObj.p2.x - draggingPart.originalObj.p1.x)}], draggingPart.snapData);
      }
      else
      {
        var mouse_snapped = mouse;
        draggingPart.snapData = {}; //放開shift時解除原先之拖曳方向鎖定
      }

      var mouseDiffX = draggingPart.mouse1.x - mouse_snapped.x; //目前滑鼠位置與上一次的滑鼠位置的X軸差
      var mouseDiffY = draggingPart.mouse1.y - mouse_snapped.y; //目前滑鼠位置與上一次的滑鼠位置的Y軸差
      //移動線段的第一點
      obj.p1.x = obj.p1.x - mouseDiffX;
      obj.p1.y = obj.p1.y - mouseDiffY;
      //移動線段的第二點
      obj.p2.x = obj.p2.x - mouseDiffX;
      obj.p2.y = obj.p2.y - mouseDiffY;
      //更新滑鼠位置
      draggingPart.mouse1 = mouse_snapped;
    }
  },

  //====================判斷一道光是否會射到此物件(若是,則回傳交點)====================
  rayIntersection: function(obj, ray) {
    if (obj.p <= 0)return;
    var rp_temp = graphs.intersection_2line(graphs.line(ray.p1, ray.p2), graphs.line(obj.p1, obj.p2));   //求光(的延長線)與物件的交點

    if (graphs.intersection_is_on_ray(rp_temp, ray))
    {
      //↑若rp_temp在ray上(即ray真的有射到obj,不是ray的延長線射到)
      return rp_temp; //回傳光線的頭與鏡子的交點
    }
  },


  //=================================將物件畫到Canvas上====================================
  draw: function(obj, canvas, aboveLight) {

  if (!aboveLight)
  {
    var len = Math.sqrt((obj.p2.x - obj.p1.x) * (obj.p2.x - obj.p1.x) + (obj.p2.y - obj.p1.y) * (obj.p2.y - obj.p1.y));
    var par_x = (obj.p2.x - obj.p1.x) / len;
    var par_y = (obj.p2.y - obj.p1.y) / len;
    var per_x = par_y;
    var per_y = -par_x;

    var sufficientlyLargeDistance = (Math.abs(obj.p1.x + origin.x) + Math.abs(obj.p1.y + origin.y) + canvas.height + canvas.width) / Math.min(1, scale);

    ctx.beginPath();
    ctx.moveTo(obj.p1.x - par_x * sufficientlyLargeDistance, obj.p1.y - par_y * sufficientlyLargeDistance);
    ctx.lineTo(obj.p1.x + par_x * sufficientlyLargeDistance, obj.p1.y + par_y * sufficientlyLargeDistance);
    ctx.lineTo(obj.p1.x + (par_x - per_x) * sufficientlyLargeDistance, obj.p1.y + (par_y - per_y) * sufficientlyLargeDistance);
    ctx.lineTo(obj.p1.x - (par_x + per_x) * sufficientlyLargeDistance, obj.p1.y - (par_y + per_y) * sufficientlyLargeDistance);

    objTypes['refractor'].fillGlass(obj.p, obj);
  }

  ctx.fillStyle = 'indigo';
  ctx.fillRect(obj.p1.x - 2, obj.p1.y - 2, 3, 3);
  ctx.fillRect(obj.p2.x - 2, obj.p2.y - 2, 3, 3);


  },

  //=============================當物件被光射到時================================
  shot: function(obj, ray, rayIndex, rp, surfaceMerging_objs) {
    //ray.exist=false;

    var rdots = (ray.p2.x - ray.p1.x) * (obj.p2.x - obj.p1.x) + (ray.p2.y - ray.p1.y) * (obj.p2.y - obj.p1.y); //ray與此線段之內積
    var ssq = (obj.p2.x - obj.p1.x) * (obj.p2.x - obj.p1.x) + (obj.p2.y - obj.p1.y) * (obj.p2.y - obj.p1.y); //此線段長度平方
    var normal = {x: rdots * (obj.p2.x - obj.p1.x) - ssq * (ray.p2.x - ray.p1.x), y: rdots * (obj.p2.y - obj.p1.y) - ssq * (ray.p2.y - ray.p1.y)};
    //normal.x=rdots*(obj.p2.x-obj.p1.x)-ssq*(ray.p2.x-ray.p1.x);
    //normal.y=rdots*(obj.p2.y-obj.p1.y)-ssq*(ray.p2.y-ray.p1.y);

    var shotType = this.getShotType(obj, ray);
    if (shotType == 1)
    {
      //從內部射向外部
      var n1 = obj.p; //來源介質的折射率(目的介質假設為1)
      //canvasPainter.draw(graphs.segment(ray.p1,s_point),canvas,"red");
    }
    else if (shotType == -1)
    {
      //從外部射向內部
      var n1 = 1 / obj.p;
    }
    else
    {
      //可能導致Bug的狀況(如射到邊界點)
      //為防止光線射向錯誤方向導致誤解,將光線吸收
      ray.exist = false;
      return;
    }

    //界面融合
    //if(surfaceMerging_obj)
    for (var i = 0; i < surfaceMerging_objs.length; i++)
    {
      shotType = objTypes[surfaceMerging_objs[i].type].getShotType(surfaceMerging_objs[i], ray);
      if (shotType == 1)
      {
        //從內部射向外部
        n1 *= surfaceMerging_objs[i].p;
      }
      else if (shotType == -1)
      {
        //從外部射向內部
        n1 /= surfaceMerging_objs[i].p;
      }
      else if (shotType == 0)
      {
        //等同於沒射到(例如兩界面重合)
        //n1=n1;
      }
      else
      {
        //可能導致Bug的狀況(如射到邊界點)
        //為防止光線射向錯誤方向導致誤解,將光線吸收
        ray.exist = false;
        return;
      }
    }
    objTypes['refractor'].refract(ray, rayIndex, rp, normal, n1);


  },

  getShotType: function(obj, ray) {
    var rcrosss = (ray.p2.x - ray.p1.x) * (obj.p2.y - obj.p1.y) - (ray.p2.y - ray.p1.y) * (obj.p2.x - obj.p1.x);
    if (rcrosss > 0)
    {
      return 1; //由內向外
    }
    if (rcrosss < 0)
    {
      return -1; //由外向內
    }
    return 2;
  }

  };

  //"circlelens"物件
  objTypes['circlelens'] = {

  p_name: 'Refractive index', //屬性名稱
  p_min: 1,
  p_max: 3,
  p_step: 0.01,

  supportSurfaceMerging: true, //支援界面融合

  //======================================建立物件=========================================
  create: function(mouse) {
    return {type: 'circlelens', p1: mouse, p2: mouse, p: 1.5};
  },

  //使用lineobj原型
  c_mousedown: objTypes['lineobj'].c_mousedown,
  c_mousemove: function(obj, mouse, ctrl, shift) {objTypes['lineobj'].c_mousemove(obj, mouse, false, shift)},
  c_mouseup: objTypes['lineobj'].c_mouseup,
  move: objTypes['lineobj'].move,

  //==========================繪圖區被按下時(判斷物件被按下的部分)===========================
  // When the drawing area is pressed (to determine the part of the object being pressed)
  clicked: function(obj, mouse_nogrid, mouse, draggingPart) {
    // clicking on p1 (center)?
    if (mouseOnPoint(mouse_nogrid, obj.p1) && graphs.length_squared(mouse_nogrid, obj.p1) <= graphs.length_squared(mouse_nogrid, obj.p2))
    {
      draggingPart.part = 1;
      draggingPart.targetPoint = graphs.point(obj.p1.x, obj.p1.y);
      return true;
    }
    // clicking on p2 (edge)?
    if (mouseOnPoint(mouse_nogrid, obj.p2))
    {
      draggingPart.part = 2;
      draggingPart.targetPoint = graphs.point(obj.p2.x, obj.p2.y);
      return true;
    }
    // clicking on outer edge of circle?  then drag entire circle
    //if (Math.abs(graphs.length(obj.p1, mouse_nogrid) - graphs.length_segment(obj)) < clickExtent_line)
    // clicking inside circle?  then drag entire circle
    if (Math.abs(graphs.length(obj.p1, mouse_nogrid) < graphs.length_segment(obj)))
    {
      draggingPart.part = 0;
      draggingPart.mouse0 = mouse; //開始拖曳時的滑鼠位置
      draggingPart.mouse1 = mouse; //拖曳時上一點的滑鼠位置
      draggingPart.snapData = {};
      return true;
    }
    return false;
  },

  //=================================拖曳物件時====================================
  dragging: function(obj, mouse, draggingPart, ctrl, shift) {objTypes['lineobj'].dragging(obj, mouse, draggingPart, false, shift)},

  //====================判斷一道光是否會射到此物件(若是,則回傳交點)====================
  rayIntersection: function(obj, ray) {
    if (obj.p <= 0)return;
    var rp_temp = graphs.intersection_line_circle(graphs.line(ray.p1, ray.p2), graphs.circle(obj.p1, obj.p2));   //求光(的延長線)與鏡子的交點
    var rp_exist = [];
    var rp_lensq = [];
    for (var i = 1; i <= 2; i++)
    {

      rp_exist[i] = graphs.intersection_is_on_ray(rp_temp[i], ray) && graphs.length_squared(rp_temp[i], ray.p1) > minShotLength_squared;


      rp_lensq[i] = graphs.length_squared(ray.p1, rp_temp[i]); //光線射到第i交點的距離
    }


    if (rp_exist[1] && ((!rp_exist[2]) || rp_lensq[1] < rp_lensq[2])) {return rp_temp[1];}
    if (rp_exist[2] && ((!rp_exist[1]) || rp_lensq[2] < rp_lensq[1])) {return rp_temp[2];}
  },


  //=================================將物件畫到Canvas上====================================
  draw: function(obj, canvas, aboveLight) {

  if (!aboveLight)
  {
    ctx.beginPath();
    ctx.arc(obj.p1.x, obj.p1.y, graphs.length_segment(obj), 0, Math.PI * 2, false);
    objTypes['refractor'].fillGlass(obj.p, obj);
  }
  ctx.lineWidth = 1;
  //ctx.fillStyle="indigo";
  ctx.fillStyle = 'red';
  ctx.fillRect(obj.p1.x - 2, obj.p1.y - 2, 3, 3);
  //ctx.fillStyle="rgb(255,0,255)";
  ctx.fillStyle = 'indigo';
  //ctx.fillStyle="Purple";
  ctx.fillRect(obj.p2.x - 2, obj.p2.y - 2, 3, 3);


  },

  //=============================當物件被光射到時================================
  shot: function(obj, ray, rayIndex, rp, surfaceMerging_objs) {

    var midpoint = graphs.midpoint(graphs.line_segment(ray.p1, rp));
    var d = graphs.length_squared(obj.p1, obj.p2) - graphs.length_squared(obj.p1, midpoint);
    if (d > 0)
    {
      //從內部射向外部
      var n1 = obj.p; //來源介質的折射率(目的介質假設為1)
      //var normal={x:rp.x-obj.p1.x,y:rp.y-obj.p1.y};
      var normal = {x: obj.p1.x - rp.x, y: obj.p1.y - rp.y};
    }
    else if (d < 0)
    {
      //從外部射向內部
      var n1 = 1 / obj.p;
      var normal = {x: rp.x - obj.p1.x, y: rp.y - obj.p1.y};
      //var normal={x:obj.p1.x-rp.x,y:obj.p1.y-rp.y};
    }
    else
    {
      //可能導致Bug的狀況(如射到邊界點)
      //為防止光線射向錯誤方向導致誤解,將光線吸收
      ray.exist = false;
      return;
    }
    //console.log(n1);

    var shotType;

    //界面融合
    //if(surfaceMerging_obj)
    for (var i = 0; i < surfaceMerging_objs.length; i++)
    {
      shotType = objTypes[surfaceMerging_objs[i].type].getShotType(surfaceMerging_objs[i], ray);
      if (shotType == 1)
      {
        //從內部射向外部
        n1 *= surfaceMerging_objs[i].p;
      }
      else if (shotType == -1)
      {
        //從外部射向內部
        n1 /= surfaceMerging_objs[i].p;
      }
      else if (shotType == 0)
      {
        //等同於沒射到(例如兩界面重合)
        //n1=n1;
      }
      else
      {
        //可能導致Bug的狀況(如射到邊界點)
        //為防止光線射向錯誤方向導致誤解,將光線吸收
        ray.exist = false;
        return;
      }
    }
    objTypes['refractor'].refract(ray, rayIndex, rp, normal, n1);


  },

  getShotType: function(obj, ray) {

    var midpoint = graphs.midpoint(graphs.line_segment(ray.p1, this.rayIntersection(obj, ray)));
    var d = graphs.length_squared(obj.p1, obj.p2) - graphs.length_squared(obj.p1, midpoint);

    if (d > 0)
    {
      return 1; //由內向外
    }
    if (d < 0)
    {
      return -1; //由外向內
    }
    return 2;
  }

  };

  //"refractor"物件
  objTypes['refractor'] = {


  p_name: 'Refractive index', //屬性名稱
  p_min: 1,
  p_max: 3,
  p_step: 0.01,

  supportSurfaceMerging: true, //支援界面融合
  //======================================建立物件=========================================
  create: function(mouse) {
    return {type: 'refractor', path: [{x: mouse.x, y: mouse.y, arc: false}], notDone: true, p: 1.5};
  },

  //==============================建立物件過程滑鼠按下=======================================
  c_mousedown: function(obj, mouse)
  {
    if (obj.path.length > 1)
    {
      if (obj.path.length > 3 && mouseOnPoint(mouse, obj.path[0]))
      {
        //滑鼠按了第一點
        obj.path.length--;
        obj.notDone = false;
        draw();
        return;
      }
      obj.path[obj.path.length - 1] = {x: mouse.x, y: mouse.y}; //移動最後一點
      obj.path[obj.path.length - 1].arc = true;
    }
  },
  //==============================建立物件過程滑鼠移動=======================================
  c_mousemove: function(obj, mouse, ctrl, shift)
  {
    if (!obj.notDone) {return;}
    if (typeof obj.path[obj.path.length - 1].arc != 'undefined')
    {
      if (obj.path[obj.path.length - 1].arc && Math.sqrt(Math.pow(obj.path[obj.path.length - 1].x - mouse.x, 2) + Math.pow(obj.path[obj.path.length - 1].y - mouse.y, 2)) >= 5)
      {
        obj.path[obj.path.length] = mouse;
        draw();
      }
    }
    else
    {
      obj.path[obj.path.length - 1] = {x: mouse.x, y: mouse.y}; //移動最後一點
      draw();
    }
  },
  //==============================建立物件過程滑鼠放開=======================================
  c_mouseup: function(obj, mouse)
  {
    if (!obj.notDone) {
      isConstructing = false;
      draw();
      return;
    }
    if (obj.path.length > 3 && mouseOnPoint(mouse, obj.path[0]))
    {
      //滑鼠在第一點處放開
      obj.path.length--;
      obj.notDone = false;
      isConstructing = false;
      draw();
      return;
    }
    if (obj.path[obj.path.length - 2] && !obj.path[obj.path.length - 2].arc && mouseOnPoint_construct(mouse, obj.path[obj.path.length - 2]))
    {
      delete obj.path[obj.path.length - 1].arc;
    }
    else
    {
      obj.path[obj.path.length - 1] = {x: mouse.x, y: mouse.y}; //移動最後一點
      obj.path[obj.path.length - 1].arc = false;
      obj.path[obj.path.length] = {x: mouse.x, y: mouse.y}; //建立新的一點

    }
    draw();
  },
  //=================================將物件畫到Canvas上====================================
  draw: function(obj, canvas, aboveLight) {

    //var ctx = canvas.getContext('2d');
    var p1;
    var p2;
    var p3;
    var center;
    var r;
    var a1;
    var a2;
    var a3;
    var acw;

    if (obj.notDone)
    {
      //使用者尚未畫完物件

      ctx.beginPath();
      ctx.moveTo(obj.path[0].x, obj.path[0].y);

      for (var i = 0; i < obj.path.length - 1; i++)
      {
        //ii=i%(obj.path.length);
        if (obj.path[(i + 1)].arc && !obj.path[i].arc && i < obj.path.length - 2)
        {
          p1 = graphs.point(obj.path[i].x, obj.path[i].y);
          p2 = graphs.point(obj.path[(i + 2)].x, obj.path[(i + 2)].y);
          p3 = graphs.point(obj.path[(i + 1)].x, obj.path[(i + 1)].y);
          center = graphs.intersection_2line(graphs.perpendicular_bisector(graphs.line(p1, p3)), graphs.perpendicular_bisector(graphs.line(p2, p3)));
          if (isFinite(center.x) && isFinite(center.y))
          {
            r = graphs.length(center, p3);
            a1 = Math.atan2(p1.y - center.y, p1.x - center.x);
            a2 = Math.atan2(p2.y - center.y, p2.x - center.x);
            a3 = Math.atan2(p3.y - center.y, p3.x - center.x);
            acw = (a2 < a3 && a3 < a1) || (a1 < a2 && a2 < a3) || (a3 < a1 && a1 < a2); //p1->p3->p2之旋轉方向,逆時針為true

            ctx.arc(center.x, center.y, r, a1, a2, acw);
          }
          else
          {
            //圓弧三點共線,當作線段處理
            //arcInvalid=true;
            ctx.lineTo(obj.path[(i + 2)].x, obj.path[(i + 2)].y);
          }


        }
        else if (!obj.path[(i + 1)].arc && !obj.path[i].arc)
        {
          ctx.lineTo(obj.path[(i + 1)].x, obj.path[(i + 1)].y);
        }
      }
      //if(!arcInvalid)
      ctx.globalAlpha = 1;
      ctx.strokeStyle = 'rgb(128,128,128)';
      ctx.lineWidth = 1;
      ctx.stroke();
    }
    else if (!aboveLight)
    {
      //物件已經畫完
      ctx.beginPath();
      ctx.moveTo(obj.path[0].x, obj.path[0].y);

      for (var i = 0; i < obj.path.length; i++)
      {
        //ii=i%(obj.path.length);
        if (obj.path[(i + 1) % obj.path.length].arc && !obj.path[i % obj.path.length].arc)
        {
          p1 = graphs.point(obj.path[i % obj.path.length].x, obj.path[i % obj.path.length].y);
          p2 = graphs.point(obj.path[(i + 2) % obj.path.length].x, obj.path[(i + 2) % obj.path.length].y);
          p3 = graphs.point(obj.path[(i + 1) % obj.path.length].x, obj.path[(i + 1) % obj.path.length].y);
          center = graphs.intersection_2line(graphs.perpendicular_bisector(graphs.line(p1, p3)), graphs.perpendicular_bisector(graphs.line(p2, p3)));
          //console.log([center.x,center.y]);
          if (isFinite(center.x) && isFinite(center.y))
          {
            r = graphs.length(center, p3);
            a1 = Math.atan2(p1.y - center.y, p1.x - center.x);
            a2 = Math.atan2(p2.y - center.y, p2.x - center.x);
            a3 = Math.atan2(p3.y - center.y, p3.x - center.x);
            acw = (a2 < a3 && a3 < a1) || (a1 < a2 && a2 < a3) || (a3 < a1 && a1 < a2); //p1->p3->p2之旋轉方向,逆時針為true

            ctx.arc(center.x, center.y, r, a1, a2, acw);
          }
          else
          {
            //圓弧三點共線,當作線段處理
            ctx.lineTo(obj.path[(i + 2) % obj.path.length].x, obj.path[(i + 2) % obj.path.length].y);
          }

        }
        else if (!obj.path[(i + 1) % obj.path.length].arc && !obj.path[i % obj.path.length].arc)
        {
          ctx.lineTo(obj.path[(i + 1) % obj.path.length].x, obj.path[(i + 1) % obj.path.length].y);
        }
      }
      this.fillGlass(obj.p, obj);
    }
    ctx.lineWidth = 1;


    if (obj == mouseObj)
    {
      for (var i = 0; i < obj.path.length; i++)
      {
        if (typeof obj.path[i].arc != 'undefined')
        {
          if (obj.path[i].arc)
          {
            ctx.fillStyle = 'rgb(255,0,255)';
            //ctx.fillStyle="indigo";
            ctx.fillRect(obj.path[i].x - 2, obj.path[i].y - 2, 3, 3);
          }
          else
          {
            ctx.fillStyle = 'rgb(255,0,0)';
            ctx.fillRect(obj.path[i].x - 2, obj.path[i].y - 2, 3, 3);
          }
        }
      }
    }
  },

  fillGlass: function(n, obj)
  {
    if (n >= 1)
    {
      ctx.globalCompositeOperation = 'lighter';
      ctx.fillStyle = getMouseStyle(obj, 'white');
      //ctx.fillStyle="rgb(128,128,128)";
      //ctx.globalAlpha=1-(1/n);
      ctx.globalAlpha = Math.log(n) / Math.log(1.5) * 0.2;

      //ctx.globalAlpha=0.3;
      ctx.fill('evenodd');
      //ctx.fill();
      ctx.globalAlpha = 1;
      ctx.globalCompositeOperation = 'source-over';

    }
    else
    {

      ctx.globalAlpha = 1;
      ctx.strokeStyle = getMouseStyle(obj, 'rgb(70,70,70)');
      ctx.lineWidth = 1;
      ctx.stroke();

    }

  },

  //=================================平移物件====================================
  move: function(obj, diffX, diffY) {
    for (var i = 0; i < obj.path.length; i++)
    {
      obj.path[i].x += diffX;
      obj.path[i].y += diffY;
    }
  },


  //==========================繪圖區被按下時(判斷物件被按下的部分)===========================
  clicked: function(obj, mouse_nogrid, mouse, draggingPart) {

    var p1;
    var p2;
    var p3;
    var center;
    var r;
    var a1;
    var a2;
    var a3;


    var click_lensq = Infinity;
    var click_lensq_temp;
    var targetPoint_index = -1;
    for (var i = 0; i < obj.path.length; i++)
    {
      if (mouseOnPoint(mouse_nogrid, obj.path[i]))
      {
        click_lensq_temp = graphs.length_squared(mouse_nogrid, obj.path[i]);
        if (click_lensq_temp <= click_lensq)
        {
          click_lensq = click_lensq_temp;
          targetPoint_index = i;
        }
      }
    }
    if (targetPoint_index != -1)
    {
      draggingPart.part = 1;
      draggingPart.index = targetPoint_index;
      draggingPart.targetPoint = graphs.point(obj.path[targetPoint_index].x, obj.path[targetPoint_index].y);
      return true;
    }

    for (var i = 0; i < obj.path.length; i++)
    {
      if (obj.path[(i + 1) % obj.path.length].arc && !obj.path[i % obj.path.length].arc)
      {
        p1 = graphs.point(obj.path[i % obj.path.length].x, obj.path[i % obj.path.length].y);
        p2 = graphs.point(obj.path[(i + 2) % obj.path.length].x, obj.path[(i + 2) % obj.path.length].y);
        p3 = graphs.point(obj.path[(i + 1) % obj.path.length].x, obj.path[(i + 1) % obj.path.length].y);
        center = graphs.intersection_2line(graphs.perpendicular_bisector(graphs.line(p1, p3)), graphs.perpendicular_bisector(graphs.line(p2, p3)));
        if (isFinite(center.x) && isFinite(center.y))
        {
          r = graphs.length(center, p3);
          a1 = Math.atan2(p1.y - center.y, p1.x - center.x);
          a2 = Math.atan2(p2.y - center.y, p2.x - center.x);
          a3 = Math.atan2(p3.y - center.y, p3.x - center.x);
          var a_m = Math.atan2(mouse_nogrid.y - center.y, mouse_nogrid.x - center.x);
          if (Math.abs(graphs.length(center, mouse_nogrid) - r) < clickExtent_line && (((a2 < a3 && a3 < a1) || (a1 < a2 && a2 < a3) || (a3 < a1 && a1 < a2)) == ((a2 < a_m && a_m < a1) || (a1 < a2 && a2 < a_m) || (a_m < a1 && a1 < a2))))
          {
            //拖曳整個物件
            draggingPart.part = 0;
            draggingPart.mouse0 = mouse; //開始拖曳時的滑鼠位置
            draggingPart.mouse1 = mouse; //拖曳時上一點的滑鼠位置
            draggingPart.snapData = {};
            return true;
          }
        }
        else
        {
          //圓弧三點共線,當作線段處理
          if (mouseOnSegment(mouse_nogrid, graphs.segment(obj.path[(i) % obj.path.length], obj.path[(i + 2) % obj.path.length])))
          {
            //拖曳整個物件
            draggingPart.part = 0;
            draggingPart.mouse0 = mouse; //開始拖曳時的滑鼠位置
            draggingPart.mouse1 = mouse; //拖曳時上一點的滑鼠位置
            draggingPart.snapData = {};
            return true;
          }
        }

      }
      else if (!obj.path[(i + 1) % obj.path.length].arc && !obj.path[i % obj.path.length].arc)
      {
        if (mouseOnSegment(mouse_nogrid, graphs.segment(obj.path[(i) % obj.path.length], obj.path[(i + 1) % obj.path.length])))
        {
          //拖曳整個物件
          draggingPart.part = 0;
          draggingPart.mouse0 = mouse; //開始拖曳時的滑鼠位置
          draggingPart.mouse1 = mouse; //拖曳時上一點的滑鼠位置
          draggingPart.snapData = {};
          return true;
        }
      }
    }

  },

  //=================================拖曳物件時====================================
  dragging: function(obj, mouse, draggingPart, ctrl, shift) {
    if (draggingPart.part == 1)
    {
      obj.path[draggingPart.index].x = mouse.x;
      obj.path[draggingPart.index].y = mouse.y;
    }

    if (draggingPart.part == 0)
    {
      if (shift)
      {
        var mouse_snapped = snapToDirection(mouse, draggingPart.mouse0, [{x: 1, y: 0},{x: 0, y: 1}], draggingPart.snapData);
      }
      else
      {
        var mouse_snapped = mouse;
        draggingPart.snapData = {}; //放開shift時解除原先之拖曳方向鎖定
      }
      this.move(obj, mouse_snapped.x - draggingPart.mouse1.x, mouse_snapped.y - draggingPart.mouse1.y);
      draggingPart.mouse1 = mouse_snapped;
    }
  },



  //====================判斷一道光是否會射到此物件(若是,則回傳交點)====================
  rayIntersection: function(obj, ray) {

    if (obj.notDone || obj.p <= 0)return;

    var s_lensq = Infinity;
    var s_lensq_temp;
    var s_point = null;
    var s_point_temp = null;
    //var a_rp;
    var rp_exist = [];
    var rp_lensq = [];
    var rp_temp;

    var p1;
    var p2;
    var p3;
    var center;
    var r;
    //var pathInvalid=false;

    for (var i = 0; i < obj.path.length; i++)
    {
      s_point_temp = null;
      if (obj.path[(i + 1) % obj.path.length].arc && !obj.path[i % obj.path.length].arc)
      {
        //圓弧i->i+1->i+2
        p1 = graphs.point(obj.path[i % obj.path.length].x, obj.path[i % obj.path.length].y);
        p2 = graphs.point(obj.path[(i + 2) % obj.path.length].x, obj.path[(i + 2) % obj.path.length].y);
        p3 = graphs.point(obj.path[(i + 1) % obj.path.length].x, obj.path[(i + 1) % obj.path.length].y);
        center = graphs.intersection_2line(graphs.perpendicular_bisector(graphs.line(p1, p3)), graphs.perpendicular_bisector(graphs.line(p2, p3)));
        if (isFinite(center.x) && isFinite(center.y))
        {
          r = graphs.length(center, p3);
          rp_temp = graphs.intersection_line_circle(graphs.line(ray.p1, ray.p2), graphs.circle(center, p2));   //求光(的延長線)與鏡子的交點
          for (var ii = 1; ii <= 2; ii++)
          {
            rp_exist[ii] = !graphs.intersection_is_on_segment(graphs.intersection_2line(graphs.line(p1, p2), graphs.line(p3, rp_temp[ii])), graphs.segment(p3, rp_temp[ii])) && graphs.intersection_is_on_ray(rp_temp[ii], ray) && graphs.length_squared(rp_temp[ii], ray.p1) > minShotLength_squared;
            rp_lensq[ii] = graphs.length_squared(ray.p1, rp_temp[ii]); //光線射到第i交點的距離
          }
          if (rp_exist[1] && ((!rp_exist[2]) || rp_lensq[1] < rp_lensq[2]) && rp_lensq[1] > minShotLength_squared)
          {
            s_point_temp = rp_temp[1];
            s_lensq_temp = rp_lensq[1];
          }
          if (rp_exist[2] && ((!rp_exist[1]) || rp_lensq[2] < rp_lensq[1]) && rp_lensq[2] > minShotLength_squared)
          {
            s_point_temp = rp_temp[2];
            s_lensq_temp = rp_lensq[2];
          }
        }
        else
        {
          //圓弧三點共線,當作線段處理
          //線段i->i+2
          var rp_temp = graphs.intersection_2line(graphs.line(ray.p1, ray.p2), graphs.line(obj.path[i % obj.path.length], obj.path[(i + 2) % obj.path.length]));   //求光(的延長線)與物件(的延長線)的交點

          if (graphs.intersection_is_on_segment(rp_temp, graphs.segment(obj.path[i % obj.path.length], obj.path[(i + 2) % obj.path.length])) && graphs.intersection_is_on_ray(rp_temp, ray) && graphs.length_squared(ray.p1, rp_temp) > minShotLength_squared)
          {
            //↑若rp_temp在ray上且rp_temp在obj上(即ray真的有射到obj,不是ray的延長線射到或射到obj的延長線上)
            s_lensq_temp = graphs.length_squared(ray.p1, rp_temp); //交點到[光線的頭]的距離
            s_point_temp = rp_temp;
          }
        }
      }
      else if (!obj.path[(i + 1) % obj.path.length].arc && !obj.path[i % obj.path.length].arc)
      {
        //線段i->i+1
        var rp_temp = graphs.intersection_2line(graphs.line(ray.p1, ray.p2), graphs.line(obj.path[i % obj.path.length], obj.path[(i + 1) % obj.path.length]));   //求光(的延長線)與物件(的延長線)的交點

        if (graphs.intersection_is_on_segment(rp_temp, graphs.segment(obj.path[i % obj.path.length], obj.path[(i + 1) % obj.path.length])) && graphs.intersection_is_on_ray(rp_temp, ray) && graphs.length_squared(ray.p1, rp_temp) > minShotLength_squared)
        {
          //↑若rp_temp在ray上且rp_temp在obj上(即ray真的有射到obj,不是ray的延長線射到或射到obj的延長線上)
          s_lensq_temp = graphs.length_squared(ray.p1, rp_temp); //交點到[光線的頭]的距離
          s_point_temp = rp_temp;
        }
      }
      if (s_point_temp)
      {
        if (s_lensq_temp < s_lensq)
        {
          s_lensq = s_lensq_temp;
          s_point = s_point_temp;
        }
      }
    }
    if (s_point)
    {
      return s_point;
    }

  },

  //=============================當物件被光射到時================================
  shot: function(obj, ray, rayIndex, rp, surfaceMerging_objs) {

    if (obj.notDone) {return;}
    //var ctx = canvas.getContext('2d');
    //ctx.beginPath();
    //ctx.moveTo(obj.path[0].x,obj.path[0].y);
    var shotData = this.getShotData(obj, ray);
    var shotType = shotData.shotType;
    if (shotType == 1)
    {
      //從內部射向外部
      var n1 = obj.p; //來源介質的折射率(目的介質假設為1)
      //canvasPainter.draw(graphs.segment(ray.p1,s_point),canvas,"red");
    }
    else if (shotType == -1)
    {
      //從外部射向內部
      var n1 = 1 / obj.p;
    }
    else if (shotType == 0)
    {
      //等同於沒射到(例如兩界面重合)
      var n1 = 1;
    }
    else
    {
      //可能導致Bug的狀況(如射到邊界點)
      //為防止光線射向錯誤方向導致誤解,將光線吸收
      ray.exist = false;
      return;
    }

    //界面融合
    for (var i = 0; i < surfaceMerging_objs.length; i++)
    {
      shotType = objTypes[surfaceMerging_objs[i].type].getShotType(surfaceMerging_objs[i], ray);
      if (shotType == 1)
      {
        //從內部射向外部
        n1 *= surfaceMerging_objs[i].p;
      }
      else if (shotType == -1)
      {
        //從外部射向內部
        n1 /= surfaceMerging_objs[i].p;
      }
      else if (shotType == 0)
      {
        //等同於沒射到(例如兩界面重合)
        //n1=n1;
      }
      else
      {
        //可能導致Bug的狀況(如射到邊界點)
        //為防止光線射向錯誤方向導致誤解,將光線吸收
        ray.exist = false;
        return;
      }
    }

    this.refract(ray, rayIndex, shotData.s_point, shotData.normal, n1);
  },

  //=========================判斷光線內部/外部射出==============================
  getShotType: function(obj, ray) {
    return this.getShotData(obj, ray).shotType;
  },


  getShotData: function(obj, ray) {
    //=========判斷光射到物件的何處==========
    var s_lensq = Infinity;
    var s_lensq_temp;
    var s_point = null;
    var s_point_temp = null;
    var s_point_index;

    var surfaceMultiplicity = 1; //界面重合次數

    var rp_on_ray = [];
    var rp_exist = [];
    var rp_lensq = [];
    var rp_temp;

    var rp2_exist = [];
    var rp2_lensq = [];
    var rp2_temp;

    var normal_x;
    var normal_x_temp;

    var normal_y;
    var normal_y_temp;

    var rdots;
    var ssq;

    var nearEdge = false;
    var nearEdge_temp = false;

    var p1;
    var p2;
    var p3;
    var center;
    var ray2 = graphs.ray(ray.p1, graphs.point(ray.p2.x + Math.random() * 1e-5, ray.p2.y + Math.random() * 1e-5)); //用來作為內外判斷的光線(測試光線)
    var ray_intersect_count = 0; //測試光線與物件的相交次數(奇數表示光線來自內部)

    for (var i = 0; i < obj.path.length; i++)
    {
      s_point_temp = null;
      nearEdge_temp = false;
      if (obj.path[(i + 1) % obj.path.length].arc && !obj.path[i % obj.path.length].arc)
      {
        //圓弧i->i+1->i+2
        p1 = graphs.point(obj.path[i % obj.path.length].x, obj.path[i % obj.path.length].y);
        p2 = graphs.point(obj.path[(i + 2) % obj.path.length].x, obj.path[(i + 2) % obj.path.length].y);
        p3 = graphs.point(obj.path[(i + 1) % obj.path.length].x, obj.path[(i + 1) % obj.path.length].y);
        center = graphs.intersection_2line(graphs.perpendicular_bisector(graphs.line(p1, p3)), graphs.perpendicular_bisector(graphs.line(p2, p3)));
        if (isFinite(center.x) && isFinite(center.y))
        {
          rp_temp = graphs.intersection_line_circle(graphs.line(ray.p1, ray.p2), graphs.circle(center, p2));   //求光(的延長線)與鏡子的交點
          rp2_temp = graphs.intersection_line_circle(graphs.line(ray2.p1, ray2.p2), graphs.circle(center, p2));
          for (var ii = 1; ii <= 2; ii++)
          {


            rp_on_ray[ii] = graphs.intersection_is_on_ray(rp_temp[ii], ray);
            rp_exist[ii] = rp_on_ray[ii] && !graphs.intersection_is_on_segment(graphs.intersection_2line(graphs.line(p1, p2), graphs.line(p3, rp_temp[ii])), graphs.segment(p3, rp_temp[ii])) && graphs.length_squared(rp_temp[ii], ray.p1) > minShotLength_squared;
            rp_lensq[ii] = graphs.length_squared(ray.p1, rp_temp[ii]); //光線射到第i交點的距離

            rp2_exist[ii] = !graphs.intersection_is_on_segment(graphs.intersection_2line(graphs.line(p1, p2), graphs.line(p3, rp2_temp[ii])), graphs.segment(p3, rp2_temp[ii])) && graphs.intersection_is_on_ray(rp2_temp[ii], ray2) && graphs.length_squared(rp2_temp[ii], ray2.p1) > minShotLength_squared;
            rp2_lensq[ii] = graphs.length_squared(ray2.p1, rp2_temp[ii]);
          }

          if (rp_exist[1] && ((!rp_exist[2]) || rp_lensq[1] < rp_lensq[2]) && rp_lensq[1] > minShotLength_squared)
          {
            s_point_temp = rp_temp[1];
            s_lensq_temp = rp_lensq[1];
            if (rp_on_ray[2] && rp_lensq[1] < rp_lensq[2])
            {
              //光線由外向內(對於弧線本身)
              normal_x_temp = s_point_temp.x - center.x;
              normal_y_temp = s_point_temp.y - center.y;
            }
            else
            {
              normal_x_temp = center.x - s_point_temp.x;
              normal_y_temp = center.y - s_point_temp.y;
            }
          }
          if (rp_exist[2] && ((!rp_exist[1]) || rp_lensq[2] < rp_lensq[1]) && rp_lensq[2] > minShotLength_squared)
          {
            s_point_temp = rp_temp[2];
            s_lensq_temp = rp_lensq[2];
            if (rp_on_ray[1] && rp_lensq[2] < rp_lensq[1])
            {
              //光線由外向內(對於弧線本身)
              normal_x_temp = s_point_temp.x - center.x;
              normal_y_temp = s_point_temp.y - center.y;
            }
            else
            {
              normal_x_temp = center.x - s_point_temp.x;
              normal_y_temp = center.y - s_point_temp.y;
            }
          }
          if (rp2_exist[1] && rp2_lensq[1] > minShotLength_squared)
          {
            ray_intersect_count++;
            //canvasPainter.draw(ray2,canvas,"white");
          }
          if (rp2_exist[2] && rp2_lensq[2] > minShotLength_squared)
          {
            ray_intersect_count++;
          }

          //太靠近邊界的判斷
          if (s_point_temp && (graphs.length_squared(s_point_temp, p1) < minShotLength_squared || graphs.length_squared(s_point_temp, p2) < minShotLength_squared))
          {
            nearEdge_temp = true;
          }

        }
        else
        {
          //圓弧三點共線,當作線段處理
          //線段i->i+2
          rp_temp = graphs.intersection_2line(graphs.line(ray.p1, ray.p2), graphs.line(obj.path[i % obj.path.length], obj.path[(i + 2) % obj.path.length]));   //求光(的延長線)與物件(的延長線)的交點

          rp2_temp = graphs.intersection_2line(graphs.line(ray2.p1, ray2.p2), graphs.line(obj.path[i % obj.path.length], obj.path[(i + 2) % obj.path.length]));   //求光(的延長線)與物件(的延長線)的交點
          if (graphs.intersection_is_on_segment(rp_temp, graphs.segment(obj.path[i % obj.path.length], obj.path[(i + 2) % obj.path.length])) && graphs.intersection_is_on_ray(rp_temp, ray) && graphs.length_squared(ray.p1, rp_temp) > minShotLength_squared)
          {
            //↑若rp_temp在ray上且rp_temp在obj上(即ray真的有射到obj,不是ray的延長線射到或射到obj的延長線上)
            //ray_intersect_count++;
            s_lensq_temp = graphs.length_squared(ray.p1, rp_temp); //交點到[光線的頭]的距離
            s_point_temp = rp_temp;

            rdots = (ray.p2.x - ray.p1.x) * (obj.path[(i + 2) % obj.path.length].x - obj.path[i % obj.path.length].x) + (ray.p2.y - ray.p1.y) * (obj.path[(i + 2) % obj.path.length].y - obj.path[i % obj.path.length].y); //ray與此線段之內積
            ssq = (obj.path[(i + 2) % obj.path.length].x - obj.path[i % obj.path.length].x) * (obj.path[(i + 2) % obj.path.length].x - obj.path[i % obj.path.length].x) + (obj.path[(i + 2) % obj.path.length].y - obj.path[i % obj.path.length].y) * (obj.path[(i + 2) % obj.path.length].y - obj.path[i % obj.path.length].y); //此線段長度平方

            normal_x_temp = rdots * (obj.path[(i + 2) % obj.path.length].x - obj.path[i % obj.path.length].x) - ssq * (ray.p2.x - ray.p1.x);
            normal_y_temp = rdots * (obj.path[(i + 2) % obj.path.length].y - obj.path[i % obj.path.length].y) - ssq * (ray.p2.y - ray.p1.y);


          }

          if (graphs.intersection_is_on_segment(rp2_temp, graphs.segment(obj.path[i % obj.path.length], obj.path[(i + 2) % obj.path.length])) && graphs.intersection_is_on_ray(rp2_temp, ray2) && graphs.length_squared(ray2.p1, rp2_temp) > minShotLength_squared)
          {
            ray_intersect_count++;
          }

          //太靠近邊界的判斷
          if (s_point_temp && (graphs.length_squared(s_point_temp, obj.path[i % obj.path.length]) < minShotLength_squared || graphs.length_squared(s_point_temp, obj.path[(i + 2) % obj.path.length]) < minShotLength_squared))
          {
            nearEdge_temp = true;
          }
          //ctx.lineTo(obj.path[(i+2)%obj.path.length].x,obj.path[(i+2)%obj.path.length].y);
        }
      }
      else if (!obj.path[(i + 1) % obj.path.length].arc && !obj.path[i % obj.path.length].arc)
      {
        //線段i->i+1
        rp_temp = graphs.intersection_2line(graphs.line(ray.p1, ray.p2), graphs.line(obj.path[i % obj.path.length], obj.path[(i + 1) % obj.path.length]));   //求光(的延長線)與物件(的延長線)的交點

        rp2_temp = graphs.intersection_2line(graphs.line(ray2.p1, ray2.p2), graphs.line(obj.path[i % obj.path.length], obj.path[(i + 1) % obj.path.length]));   //求光(的延長線)與物件(的延長線)的交點
        if (graphs.intersection_is_on_segment(rp_temp, graphs.segment(obj.path[i % obj.path.length], obj.path[(i + 1) % obj.path.length])) && graphs.intersection_is_on_ray(rp_temp, ray) && graphs.length_squared(ray.p1, rp_temp) > minShotLength_squared)
        {
          //↑若rp_temp在ray上且rp_temp在obj上(即ray真的有射到obj,不是ray的延長線射到或射到obj的延長線上)
          //ray_intersect_count++;
          s_lensq_temp = graphs.length_squared(ray.p1, rp_temp); //交點到[光線的頭]的距離
          s_point_temp = rp_temp;

          rdots = (ray.p2.x - ray.p1.x) * (obj.path[(i + 1) % obj.path.length].x - obj.path[i % obj.path.length].x) + (ray.p2.y - ray.p1.y) * (obj.path[(i + 1) % obj.path.length].y - obj.path[i % obj.path.length].y); //ray與此線段之內積
          ssq = (obj.path[(i + 1) % obj.path.length].x - obj.path[i % obj.path.length].x) * (obj.path[(i + 1) % obj.path.length].x - obj.path[i % obj.path.length].x) + (obj.path[(i + 1) % obj.path.length].y - obj.path[i % obj.path.length].y) * (obj.path[(i + 1) % obj.path.length].y - obj.path[i % obj.path.length].y); //此線段長度平方

          normal_x_temp = rdots * (obj.path[(i + 1) % obj.path.length].x - obj.path[i % obj.path.length].x) - ssq * (ray.p2.x - ray.p1.x);
          normal_y_temp = rdots * (obj.path[(i + 1) % obj.path.length].y - obj.path[i % obj.path.length].y) - ssq * (ray.p2.y - ray.p1.y);


        }

        if (graphs.intersection_is_on_segment(rp2_temp, graphs.segment(obj.path[i % obj.path.length], obj.path[(i + 1) % obj.path.length])) && graphs.intersection_is_on_ray(rp2_temp, ray2) && graphs.length_squared(ray2.p1, rp2_temp) > minShotLength_squared)
        {
          ray_intersect_count++;
        }

        //太靠近邊界的判斷
        if (s_point_temp && (graphs.length_squared(s_point_temp, obj.path[i % obj.path.length]) < minShotLength_squared || graphs.length_squared(s_point_temp, obj.path[(i + 1) % obj.path.length]) < minShotLength_squared))
        {
          nearEdge_temp = true;
        }
      }
      if (s_point_temp)
      {
        if (s_point && graphs.length_squared(s_point_temp, s_point) < minShotLength_squared)
        {
          //自我界面融合
          surfaceMultiplicity++;
        }
        else if (s_lensq_temp < s_lensq)
        {
          s_lensq = s_lensq_temp;
          s_point = s_point_temp;
          s_point_index = i;
          normal_x = normal_x_temp;
          normal_y = normal_y_temp;
          nearEdge = nearEdge_temp;
          surfaceMultiplicity = 1;
        }
      }
    }


    if (nearEdge)
    {
      var shotType = 2; //射到邊界點
    }
    else if (surfaceMultiplicity % 2 == 0)
    {
      var shotType = 0; //等同於沒射到
    }
    else if (ray_intersect_count % 2 == 1)
    {
      var shotType = 1; //從內部射向外部
    }
    else
    {
      var shotType = -1; //從外部射向內部
    }

    return {s_point: s_point, normal: {x: normal_x, y: normal_y},shotType: shotType};
  },

  //=========================折射處理==============================
  refract: function(ray, rayIndex, s_point, normal, n1)
  {
    var normal_len = Math.sqrt(normal.x * normal.x + normal.y * normal.y);
    var normal_x = normal.x / normal_len;
    var normal_y = normal.y / normal_len;

    var ray_len = Math.sqrt((ray.p2.x - ray.p1.x) * (ray.p2.x - ray.p1.x) + (ray.p2.y - ray.p1.y) * (ray.p2.y - ray.p1.y));

    var ray_x = (ray.p2.x - ray.p1.x) / ray_len;
    var ray_y = (ray.p2.y - ray.p1.y) / ray_len;


    //參考http://en.wikipedia.org/wiki/Snell%27s_law#Vector_form

    var cos1 = -normal_x * ray_x - normal_y * ray_y;
    //console.log(cos1)
    var sq1 = 1 - n1 * n1 * (1 - cos1 * cos1);


    if (sq1 < 0)
    {
      //全反射
      //var a_out=a_n*2-a_r;
      ray.p1 = s_point;
      ray.p2 = graphs.point(s_point.x + ray_x + 2 * cos1 * normal_x, s_point.y + ray_y + 2 * cos1 * normal_y);


    }
    else
    {
      //折射
      var cos2 = Math.sqrt(sq1);

      var R_s = Math.pow((n1 * cos1 - cos2) / (n1 * cos1 + cos2), 2);
      var R_p = Math.pow((n1 * cos2 - cos1) / (n1 * cos2 + cos1), 2);
      var R = 0.5 * (R_s + R_p);
      //參考http://en.wikipedia.org/wiki/Fresnel_equations#Definitions_and_power_equations

      //處理反射光
      var ray2 = graphs.ray(s_point, graphs.point(s_point.x + ray_x + 2 * cos1 * normal_x, s_point.y + ray_y + 2 * cos1 * normal_y));
      ray2.brightness = ray.brightness * R;
      ray2.gap = ray.gap;
      if (ray2.brightness > 0.01)
      {
        //將反射光新增至等待區
        addRay(ray2);
      }
      else if (!ray.gap)
      {
        var amp = Math.floor(0.01 / ray2.brightness) + 1;
        if (rayIndex % amp == 0)
        {
          ray2.brightness = ray2.brightness * amp;
          addRay(ray2);
        }
      }

      //處理折射光
      ray.p1 = s_point;
      ray.p2 = graphs.point(s_point.x + n1 * ray_x + (n1 * cos1 - cos2) * normal_x, s_point.y + n1 * ray_y + (n1 * cos1 - cos2) * normal_y);
      ray.brightness = ray.brightness * (1 - R);

    }
  }


  };

  //"laser"物件
  objTypes['laser'] = {

  //======================================建立物件=========================================
  create: function(mouse) {
    return {type: 'laser', p1: mouse, p2: mouse};
  },

  //使用lineobj原型
  c_mousedown: objTypes['lineobj'].c_mousedown,
  c_mousemove: objTypes['lineobj'].c_mousemove,
  c_mouseup: objTypes['lineobj'].c_mouseup,
  move: objTypes['lineobj'].move,
  clicked: objTypes['lineobj'].clicked,
  dragging: objTypes['lineobj'].dragging,

  //=================================將物件畫到Canvas上====================================
  draw: function(obj, canvas) {
  //var ctx = canvas.getContext('2d');
  ctx.fillStyle = getMouseStyle(obj, 'rgb(255,0,0)');
  ctx.fillRect(obj.p1.x - 2, obj.p1.y - 2, 5, 5);
  ctx.fillRect(obj.p2.x - 2, obj.p2.y - 2, 3, 3);
  },


  //=================================射出光線=============================================
  shoot: function(obj) {
  var ray1 = graphs.ray(obj.p1, obj.p2);
  ray1.brightness = 1;
  ray1.gap = true;
  ray1.isNew = true;
  addRay(ray1);
  }




  };

  //"mirror"(鏡子)物件
  objTypes['mirror'] = {

  //======================================建立物件=========================================
  create: function(mouse) {
    return {type: 'mirror', p1: mouse, p2: mouse};
  },

  //使用lineobj原型
  c_mousedown: objTypes['lineobj'].c_mousedown,
  c_mousemove: objTypes['lineobj'].c_mousemove,
  c_mouseup: objTypes['lineobj'].c_mouseup,
  move: objTypes['lineobj'].move,
  clicked: objTypes['lineobj'].clicked,
  dragging: objTypes['lineobj'].dragging,
  rayIntersection: objTypes['lineobj'].rayIntersection,

  //=================================將物件畫到Canvas上====================================
  draw: function(obj, canvas) {
    //ctx.lineWidth=1.5;
    ctx.strokeStyle = getMouseStyle(obj, 'rgb(168,168,168)');
    ctx.beginPath();
    ctx.moveTo(obj.p1.x, obj.p1.y);
    ctx.lineTo(obj.p2.x, obj.p2.y);
    ctx.stroke();
    //ctx.lineWidth=1;
  },



  //=============================當物件被光射到時================================
  shot: function(mirror, ray, rayIndex, rp) {
    //此時代表光一定有射到鏡子,只需找到交點,不需判斷是否真的射到
    var rx = ray.p1.x - rp.x;
    var ry = ray.p1.y - rp.y;
    var mx = mirror.p2.x - mirror.p1.x;
    var my = mirror.p2.y - mirror.p1.y;
    ray.p1 = rp;
    ray.p2 = graphs.point(rp.x + rx * (my * my - mx * mx) - 2 * ry * mx * my, rp.y + ry * (mx * mx - my * my) - 2 * rx * mx * my);
  }





  };

  // beam splitter
  objTypes['beamsplitter'] = {

  p_name: 'Transmission Ratio',
  p_min: 0,
  p_max: 1,
  p_step: .01,

  //======================================建立物件=========================================
  create: function(mouse) {
    return {type: 'beamsplitter', p1: mouse, p2: mouse, p: .5};
  },

  //使用lineobj原型
  c_mousedown: objTypes['lineobj'].c_mousedown,
  c_mousemove: objTypes['lineobj'].c_mousemove,
  c_mouseup: objTypes['lineobj'].c_mouseup,
  move: objTypes['lineobj'].move,
  clicked: objTypes['lineobj'].clicked,
  dragging: objTypes['lineobj'].dragging,
  rayIntersection: objTypes['lineobj'].rayIntersection,

  //=================================將物件畫到Canvas上====================================
  draw: function(obj, canvas) {
    //ctx.lineWidth=1.5;
    ctx.strokeStyle = getMouseStyle(obj, 'rgb(100,100,168)');
    ctx.beginPath();
    ctx.moveTo(obj.p1.x, obj.p1.y);
    ctx.lineTo(obj.p2.x, obj.p2.y);
    ctx.stroke();
    //ctx.lineWidth=1;
  },



  //=============================當物件被光射到時================================
  shot: function(mirror, ray, rayIndex, rp) {
    //此時代表光一定有射到鏡子,只需找到交點,不需判斷是否真的射到
    var rx = ray.p1.x - rp.x;
    var ry = ray.p1.y - rp.y;
    var mx = mirror.p2.x - mirror.p1.x;
    var my = mirror.p2.y - mirror.p1.y;
    ray.p1 = rp;
    ray.p2 = graphs.point(rp.x + rx * (my * my - mx * mx) - 2 * ry * mx * my, rp.y + ry * (mx * mx - my * my) - 2 * rx * mx * my);
    var ray2 = graphs.ray(rp, graphs.point(rp.x-rx, rp.y-ry));
    var transmission = mirror.p;
    ray2.brightness = transmission*ray.brightness;
    if (ray2.brightness > .01)
      addRay(ray2);
    ray.brightness *= (1-transmission);
  }

  };

  //"lens"(透鏡)物件
  objTypes['lens'] = {

  p_name: 'Focal length', //屬性名稱
  p_min: -1000,
  p_max: 1000,
  p_step: 1,

  //======================================建立物件=========================================
  create: function(mouse) {
    return {type: 'lens', p1: mouse, p2: mouse, p: 100};
  },

  //使用lineobj原型
  c_mousedown: objTypes['lineobj'].c_mousedown,
  c_mousemove: objTypes['lineobj'].c_mousemove,
  c_mouseup: objTypes['lineobj'].c_mouseup,
  move: objTypes['lineobj'].move,
  clicked: objTypes['lineobj'].clicked,
  dragging: objTypes['lineobj'].dragging,
  rayIntersection: objTypes['lineobj'].rayIntersection,

  //=================================將物件畫到Canvas上====================================
  draw: function(obj, canvas) {
  //var ctx = canvas.getContext('2d');

  var len = Math.sqrt((obj.p2.x - obj.p1.x) * (obj.p2.x - obj.p1.x) + (obj.p2.y - obj.p1.y) * (obj.p2.y - obj.p1.y));
  var par_x = (obj.p2.x - obj.p1.x) / len;
  var par_y = (obj.p2.y - obj.p1.y) / len;
  var per_x = par_y;
  var per_y = -par_x;

  var arrow_size_per = 5;
  var arrow_size_par = 5;
  var center_size = 2;

  //畫線
  ctx.strokeStyle = getMouseStyle(obj, 'rgb(128,128,128)');
  ctx.globalAlpha = 1 / ((Math.abs(obj.p) / 100) + 1);
  //ctx.globalAlpha=0.3;
  ctx.lineWidth = 4;
  //ctx.lineCap = "round"
  ctx.beginPath();
  ctx.moveTo(obj.p1.x, obj.p1.y);
  ctx.lineTo(obj.p2.x, obj.p2.y);
  ctx.stroke();
  ctx.lineWidth = 1;
  //ctx.lineCap = "butt"


  ctx.globalAlpha = 1;
  ctx.fillStyle = 'rgb(255,0,0)';

  //畫透鏡中心點
  var center = graphs.midpoint(obj);
  ctx.strokeStyle = 'rgb(255,255,255)';
  ctx.beginPath();
  ctx.moveTo(center.x - per_x * center_size, center.y - per_y * center_size);
  ctx.lineTo(center.x + per_x * center_size, center.y + per_y * center_size);
  ctx.stroke();

  if (obj.p > 0)
  {
    //畫箭頭(p1)
    ctx.beginPath();
    ctx.moveTo(obj.p1.x - par_x * arrow_size_par, obj.p1.y - par_y * arrow_size_par);
    ctx.lineTo(obj.p1.x + par_x * arrow_size_par + per_x * arrow_size_per, obj.p1.y + par_y * arrow_size_par + per_y * arrow_size_per);
    ctx.lineTo(obj.p1.x + par_x * arrow_size_par - per_x * arrow_size_per, obj.p1.y + par_y * arrow_size_par - per_y * arrow_size_per);
    ctx.fill();

    //畫箭頭(p2)
    ctx.beginPath();
    ctx.moveTo(obj.p2.x + par_x * arrow_size_par, obj.p2.y + par_y * arrow_size_par);
    ctx.lineTo(obj.p2.x - par_x * arrow_size_par + per_x * arrow_size_per, obj.p2.y - par_y * arrow_size_par + per_y * arrow_size_per);
    ctx.lineTo(obj.p2.x - par_x * arrow_size_par - per_x * arrow_size_per, obj.p2.y - par_y * arrow_size_par - per_y * arrow_size_per);
    ctx.fill();
  }
  if (obj.p < 0)
  {
    //畫箭頭(p1)
    ctx.beginPath();
    ctx.moveTo(obj.p1.x + par_x * arrow_size_par, obj.p1.y + par_y * arrow_size_par);
    ctx.lineTo(obj.p1.x - par_x * arrow_size_par + per_x * arrow_size_per, obj.p1.y - par_y * arrow_size_par + per_y * arrow_size_per);
    ctx.lineTo(obj.p1.x - par_x * arrow_size_par - per_x * arrow_size_per, obj.p1.y - par_y * arrow_size_par - per_y * arrow_size_per);
    ctx.fill();

    //畫箭頭(p2)
    ctx.beginPath();
    ctx.moveTo(obj.p2.x - par_x * arrow_size_par, obj.p2.y - par_y * arrow_size_par);
    ctx.lineTo(obj.p2.x + par_x * arrow_size_par + per_x * arrow_size_per, obj.p2.y + par_y * arrow_size_par + per_y * arrow_size_per);
    ctx.lineTo(obj.p2.x + par_x * arrow_size_par - per_x * arrow_size_per, obj.p2.y + par_y * arrow_size_par - per_y * arrow_size_per);
    ctx.fill();
  }

  if (obj == mouseObj) {
    // show focal length
    var mp = graphs.midpoint(obj);
    ctx.fillStyle = 'rgb(255,0,255)';
    ctx.fillRect(mp.x+obj.p*per_x - 2, mp.y+obj.p*per_y - 2, 3, 3);
    ctx.fillRect(mp.x-obj.p*per_x - 2, mp.y-obj.p*per_y - 2, 3, 3);
  }
  },



  //=============================當物件被光射到時================================
  shot: function(lens, ray, rayIndex, shootPoint) {

    var lens_length = graphs.length_segment(lens);
    var main_line_unitvector_x = (-lens.p1.y + lens.p2.y) / lens_length;
    var main_line_unitvector_y = (lens.p1.x - lens.p2.x) / lens_length;
    //(-l1.p1.y+l1.p2.y+l1.p1.x+l1.p2.x)*0.5,(l1.p1.x-l1.p2.x+l1.p1.y+l1.p2.y)*0.5
    var mid_point = graphs.midpoint(lens); //透鏡中心點

    var twoF_point_1 = graphs.point(mid_point.x + main_line_unitvector_x * 2 * lens.p, mid_point.y + main_line_unitvector_y * 2 * lens.p);  //兩倍焦距點1
    var twoF_point_2 = graphs.point(mid_point.x - main_line_unitvector_x * 2 * lens.p, mid_point.y - main_line_unitvector_y * 2 * lens.p);  //兩倍焦距點2

    var twoF_line_near, twoF_line_far;
    if (graphs.length_squared(ray.p1, twoF_point_1) < graphs.length_squared(ray.p1, twoF_point_2))
    {
      //兩倍焦距點1和光線在同一側
      twoF_line_near = graphs.parallel(lens, twoF_point_1);
      twoF_line_far = graphs.parallel(lens, twoF_point_2);
    }
    else
    {
      //兩倍焦距點2和光線在同一側
      twoF_line_near = graphs.parallel(lens, twoF_point_2);
      twoF_line_far = graphs.parallel(lens, twoF_point_1);
    }


    if (lens.p > 0)
    {
      //匯聚透鏡
      ray.p2 = graphs.intersection_2line(twoF_line_far, graphs.line(mid_point, graphs.intersection_2line(twoF_line_near, ray)));
      ray.p1 = shootPoint;
    }
    else
    {
      //發散透鏡
      ray.p2 = graphs.intersection_2line(twoF_line_far, graphs.line(shootPoint, graphs.intersection_2line(twoF_line_near, graphs.line(mid_point, graphs.intersection_2line(twoF_line_far, ray)))));
      ray.p1 = shootPoint;
    }
  }





  };

  objTypes['sphericallens'] = {

  p_name: 'Refractive index',
  p_min: 1,
  p_max: 3,
  p_step: 0.01,

  supportSurfaceMerging: true,

  create: function(mouse) {
    return {type: 'sphericallens', path: [{x: mouse.x, y: mouse.y, arc: false}], notDone: true, p: 1.5};
  },

  c_mousedown: objTypes['refractor'].c_mousedown,
  c_mousemove: objTypes['refractor'].c_mousemove,

  c_mouseup: function(obj, mouse) {
    objTypes['refractor'].c_mouseup(obj, mouse);
    if (obj.path.length > 2 && obj.notDone) {
      var p1 = obj.path[0];
      var p2 = obj.path[1];
      var len = Math.hypot(p1.x-p2.x, p1.y-p2.y);
      var dx = (p2.x-p1.x)/len;
      var dy = (p2.y-p1.y)/len;
      var dpx = dy;
      var dpy = -dx;
      var cx = (p1.x+p2.x)*.5;
      var cy = (p1.y+p2.y)*.5;
      const thick = 10;
      // create lens
      obj.path[0] = {x: p1.x-dpx*thick, y: p1.y-dpy*thick, arc: false};
      obj.path[1] = {x: p1.x+dpx*thick, y: p1.y+dpy*thick, arc: false};
      obj.path[2] = {x: cx+dpx*thick*2, y: cy+dpy*thick*2, arc: true};
      obj.path[3] = {x: p2.x+dpx*thick, y: p2.y+dpy*thick, arc: false};
      obj.path[4] = {x: p2.x-dpx*thick, y: p2.y-dpy*thick, arc: false};
      obj.path[5] = {x: cx-dpx*thick*2, y: cy-dpy*thick*2, arc: true};
      obj.notDone = false;
      isConstructing = false;
      draw();
    }
  },

  dragging: function(obj, mouse, draggingPart, ctrl, shift) {
    var p1 = graphs.midpoint_points(obj.path[0], obj.path[1]);
    var p2 = graphs.midpoint_points(obj.path[3], obj.path[4]);
    var len = Math.hypot(p1.x-p2.x, p1.y-p2.y);
    var dx = (p2.x-p1.x)/len;
    var dy = (p2.y-p1.y)/len;
    var dpx = dy;
    var dpy = -dx;
    var cx = (p1.x+p2.x)*.5;
    var cy = (p1.y+p2.y)*.5;
    var othick = Math.hypot(obj.path[0].x-p1.x, obj.path[0].y-p1.y);
    var cthick2 = Math.hypot(obj.path[2].x-cx, obj.path[2].y-cy);
    var cthick5 = Math.hypot(obj.path[5].x-cx, obj.path[5].y-cy);
    var oldx, oldy;
    if (draggingPart.part == 1) {
      oldx = obj.path[draggingPart.index].x;
      oldy = obj.path[draggingPart.index].y;
    }

    objTypes['refractor'].dragging(obj, mouse, draggingPart, ctrl, shift);
    if (draggingPart.part != 1)
      return;
    if (draggingPart.index == 2 || draggingPart.index == 5) {
      // keep center points on optical axis
      var off = (mouse.x-cx)*dpx + (mouse.y-cy)*dpy;
      obj.path[draggingPart.index] = {x: cx+dpx*off, y: cy+dpy*off, arc: true };
    } else {
      var thick = Math.abs(((mouse.x-cx)*dpx + (mouse.y-cy)*dpy));
      // adjust center thickness to match so curvature is the same
      cthick2 += thick-othick;
      cthick5 += thick-othick;
      var mpt = obj.path[draggingPart.index];
      var lchange = (mpt.x-oldx)*dx + (mpt.y-oldy)*dy;
      // adjust length
      if (draggingPart.index < 2) {
        p1.x += lchange*dx;
        p1.y += lchange*dy;
      } else {
        p2.x += lchange*dx;
        p2.y += lchange*dy;
      }
      // recreate lens
      obj.path[0] = {x: p1.x-dpx*thick, y: p1.y-dpy*thick, arc: false};
      obj.path[1] = {x: p1.x+dpx*thick, y: p1.y+dpy*thick, arc: false};
      obj.path[2] = {x: cx+dpx*cthick2, y: cy+dpy*cthick2, arc: true};
      obj.path[3] = {x: p2.x+dpx*thick, y: p2.y+dpy*thick, arc: false};
      obj.path[4] = {x: p2.x-dpx*thick, y: p2.y-dpy*thick, arc: false};
      obj.path[5] = {x: cx-dpx*cthick5, y: cy-dpy*cthick5, arc: true};
    }
  },

  draw: function(obj, canvas, aboveLight) {
    objTypes['refractor'].draw(obj, canvas, aboveLight);
    if (obj.path.length < 6)
      return;

    // get radii of curvature
    var center1 = graphs.intersection_2line(graphs.perpendicular_bisector(graphs.line(obj.path[1], obj.path[2])),
                                            graphs.perpendicular_bisector(graphs.line(obj.path[3], obj.path[2])));
    var r2 = graphs.length(center1, obj.path[2]);
    var center2 = graphs.intersection_2line(graphs.perpendicular_bisector(graphs.line(obj.path[4], obj.path[5])),
                                            graphs.perpendicular_bisector(graphs.line(obj.path[0], obj.path[5])));
    var r1 = graphs.length(center2, obj.path[5]);

    var p1 = graphs.midpoint_points(obj.path[0], obj.path[1]);
    var p2 = graphs.midpoint_points(obj.path[3], obj.path[4]);
    var len = Math.hypot(p1.x-p2.x, p1.y-p2.y);
    var dx = (p2.x-p1.x)/len;
    var dy = (p2.y-p1.y)/len;
    var dpx = dy;
    var dpy = -dx;
    var cx = (p1.x+p2.x)*.5;
    var cy = (p1.y+p2.y)*.5;
    var thick = graphs.length(obj.path[2], obj.path[5]);

    // correct sign
    if (dpx*(center1.x-obj.path[2].x)+dpy*(center1.y-obj.path[2].y) < 0)
      r2 = -r2;
    if (dpx*(center2.x-obj.path[5].x)+dpy*(center2.y-obj.path[5].y) < 0)
      r1 = -r1;

    if (obj == mouseObj) {
      // the lensmaker's equation is apparently not accurate enough at the scale of this simulator so we
      // do some extra work to get an accurate focal length.  still not quite exact
      var n = obj.p;
      var si1 = n*r1/(n-1);
      var power = (1-n)/r2 - n/(thick-si1);
      var focalLength = 1/power;
      ctx.fillStyle = 'rgb(255,0,255)';
      ctx.fillRect(obj.path[2].x+focalLength*dpx - 2, obj.path[2].y+focalLength*dpy - 2, 3, 3);

      // other side is slightly different
      si1 = -n*r2/(n-1);
      power = -(1-n)/r1 - n/(thick-si1);
      focalLength = 1/power;
      ctx.fillRect(obj.path[5].x-focalLength*dpx - 2, obj.path[5].y-focalLength*dpy - 2, 3, 3);
    }
  },

  move: objTypes['refractor'].move,
  clicked: objTypes['refractor'].clicked,
  rayIntersection: objTypes['refractor'].rayIntersection,
  shot: objTypes['refractor'].shot,
  fillGlass: objTypes['refractor'].fillGlass,
  getShotData: objTypes['refractor'].getShotData,
  refract: objTypes['refractor'].refract,
  getShotType: objTypes['refractor'].getShotType,

  };

  //"idealmirror"(理想曲面鏡)物件
  objTypes['idealmirror'] = {

  p_name: 'Focal length', //屬性名稱
  p_min: -1000,
  p_max: 1000,
  p_step: 1,

  //======================================建立物件=========================================
  create: function(mouse) {
    return {type: 'idealmirror', p1: mouse, p2: graphs.point(mouse.x + gridSize, mouse.y), p: 100};
  },

  //使用lineobj原型
  c_mousedown: objTypes['lineobj'].c_mousedown,
  c_mousemove: objTypes['lineobj'].c_mousemove,
  c_mouseup: objTypes['lineobj'].c_mouseup,
  move: objTypes['lineobj'].move,
  clicked: objTypes['lineobj'].clicked,
  dragging: objTypes['lineobj'].dragging,
  rayIntersection: objTypes['lineobj'].rayIntersection,

  //=================================將物件畫到Canvas上====================================
  draw: function(obj, canvas) {
  //var ctx = canvas.getContext('2d');

  var len = Math.sqrt((obj.p2.x - obj.p1.x) * (obj.p2.x - obj.p1.x) + (obj.p2.y - obj.p1.y) * (obj.p2.y - obj.p1.y));
  var par_x = (obj.p2.x - obj.p1.x) / len;
  var par_y = (obj.p2.y - obj.p1.y) / len;
  var per_x = par_y;
  var per_y = -par_x;

  var arrow_size_per = 5;
  var arrow_size_par = 5;
  var center_size = 1;

  //畫線
  ctx.strokeStyle = getMouseStyle(obj, 'rgb(168,168,168)');
  //ctx.globalAlpha=1/((Math.abs(obj.p)/100)+1);
  ctx.globalAlpha = 1;
  ctx.lineWidth = 1;
  //ctx.lineCap = "round"
  ctx.beginPath();
  ctx.moveTo(obj.p1.x, obj.p1.y);
  ctx.lineTo(obj.p2.x, obj.p2.y);
  ctx.stroke();
  ctx.lineWidth = 1;
  //ctx.lineCap = "butt"


  //畫面鏡中心點
  var center = graphs.midpoint(obj);
  ctx.strokeStyle = 'rgb(255,255,255)';
  ctx.beginPath();
  ctx.moveTo(center.x - per_x * center_size, center.y - per_y * center_size);
  ctx.lineTo(center.x + per_x * center_size, center.y + per_y * center_size);
  ctx.stroke();



  //ctx.globalAlpha=1;
  ctx.fillStyle = 'rgb(255,0,0)';

  //單面版畫箭頭(兩方向焦距相反)
  /*
  if(obj.p>0)
  {
    //畫箭頭(p1)
    ctx.beginPath();
    ctx.moveTo(obj.p1.x+per_x*arrow_size_per2,obj.p1.y+per_y*arrow_size_per2);
    ctx.lineTo(obj.p1.x-per_x*arrow_size_per,obj.p1.y-per_y*arrow_size_per);
    ctx.lineTo(obj.p1.x+per_x*arrow_size_per2+par_x*arrow_size_par,obj.p1.y+per_y*arrow_size_per2+par_y*arrow_size_par);
    ctx.fill();

    //畫箭頭(p2)
    ctx.beginPath();
    ctx.moveTo(obj.p2.x+per_x*arrow_size_per2,obj.p2.y+per_y*arrow_size_per2);
    ctx.lineTo(obj.p2.x-per_x*arrow_size_per,obj.p2.y-per_y*arrow_size_per);
    ctx.lineTo(obj.p2.x+per_x*arrow_size_per2-par_x*arrow_size_par,obj.p2.y+per_y*arrow_size_per2-par_y*arrow_size_par);
    ctx.fill();
  }
  if(obj.p<0)
  {
    //畫箭頭(p1)
    ctx.beginPath();
    ctx.moveTo(obj.p1.x-per_x*arrow_size_per2,obj.p1.y-per_y*arrow_size_per2);
    ctx.lineTo(obj.p1.x+per_x*arrow_size_per,obj.p1.y+per_y*arrow_size_per);
    ctx.lineTo(obj.p1.x-per_x*arrow_size_per2+par_x*arrow_size_par,obj.p1.y-per_y*arrow_size_per2+par_y*arrow_size_par);
    ctx.fill();

    //畫箭頭(p2)
    ctx.beginPath();
    ctx.moveTo(obj.p2.x-per_x*arrow_size_per2,obj.p2.y-per_y*arrow_size_per2);
    ctx.lineTo(obj.p2.x+per_x*arrow_size_per,obj.p2.y+per_y*arrow_size_per);
    ctx.lineTo(obj.p2.x-per_x*arrow_size_per2-par_x*arrow_size_par,obj.p2.y-per_y*arrow_size_per2-par_y*arrow_size_par);
    ctx.fill();
  }
  */

  //雙面版畫箭頭
  if (obj.p < 0)
  {
    //畫箭頭(p1)
    ctx.beginPath();
    ctx.moveTo(obj.p1.x - par_x * arrow_size_par, obj.p1.y - par_y * arrow_size_par);
    ctx.lineTo(obj.p1.x + par_x * arrow_size_par + per_x * arrow_size_per, obj.p1.y + par_y * arrow_size_par + per_y * arrow_size_per);
    ctx.lineTo(obj.p1.x + par_x * arrow_size_par - per_x * arrow_size_per, obj.p1.y + par_y * arrow_size_par - per_y * arrow_size_per);
    ctx.fill();

    //畫箭頭(p2)
    ctx.beginPath();
    ctx.moveTo(obj.p2.x + par_x * arrow_size_par, obj.p2.y + par_y * arrow_size_par);
    ctx.lineTo(obj.p2.x - par_x * arrow_size_par + per_x * arrow_size_per, obj.p2.y - par_y * arrow_size_par + per_y * arrow_size_per);
    ctx.lineTo(obj.p2.x - par_x * arrow_size_par - per_x * arrow_size_per, obj.p2.y - par_y * arrow_size_par - per_y * arrow_size_per);
    ctx.fill();
  }
  if (obj.p > 0)
  {
    //畫箭頭(p1)
    ctx.beginPath();
    ctx.moveTo(obj.p1.x + par_x * arrow_size_par, obj.p1.y + par_y * arrow_size_par);
    ctx.lineTo(obj.p1.x - par_x * arrow_size_par + per_x * arrow_size_per, obj.p1.y - par_y * arrow_size_par + per_y * arrow_size_per);
    ctx.lineTo(obj.p1.x - par_x * arrow_size_par - per_x * arrow_size_per, obj.p1.y - par_y * arrow_size_par - per_y * arrow_size_per);
    ctx.fill();

    //畫箭頭(p2)
    ctx.beginPath();
    ctx.moveTo(obj.p2.x - par_x * arrow_size_par, obj.p2.y - par_y * arrow_size_par);
    ctx.lineTo(obj.p2.x + par_x * arrow_size_par + per_x * arrow_size_per, obj.p2.y + par_y * arrow_size_par + per_y * arrow_size_per);
    ctx.lineTo(obj.p2.x + par_x * arrow_size_par - per_x * arrow_size_per, obj.p2.y + par_y * arrow_size_par - per_y * arrow_size_per);
    ctx.fill();
  }

  },



  //=============================當物件被光射到時================================
  shot: function(obj, ray, rayIndex, shootPoint) {
    //當成理想透鏡與平面鏡的結合
    objTypes['lens'].shot(obj, ray, rayIndex, graphs.point(shootPoint.x, shootPoint.y));


    //將光線往後拉
    ray.p1.x = 2 * ray.p1.x - ray.p2.x;
    ray.p1.y = 2 * ray.p1.y - ray.p2.y;



    objTypes['mirror'].shot(obj, ray, rayIndex, shootPoint);
  }





  };

  //"blackline"(黑線)物件
  objTypes['blackline'] = {

  //======================================建立物件=========================================
  create: function(mouse) {
    return {type: 'blackline', p1: mouse, p2: mouse};
  },

  //使用lineobj原型
  c_mousedown: objTypes['lineobj'].c_mousedown,
  c_mousemove: objTypes['lineobj'].c_mousemove,
  c_mouseup: objTypes['lineobj'].c_mouseup,
  move: objTypes['lineobj'].move,
  clicked: objTypes['lineobj'].clicked,
  dragging: objTypes['lineobj'].dragging,
  rayIntersection: objTypes['lineobj'].rayIntersection,

  //=================================將物件畫到Canvas上====================================
  draw: function(obj, canvas) {
  //var ctx = canvas.getContext('2d');
  ctx.strokeStyle = getMouseStyle(obj, 'rgb(70,35,10)');
  ctx.lineWidth = 3;
  ctx.lineCap = 'butt';
  ctx.beginPath();
  ctx.moveTo(obj.p1.x, obj.p1.y);
  ctx.lineTo(obj.p2.x, obj.p2.y);
  ctx.stroke();
  ctx.lineWidth = 1;
  },

  //=============================當物件被光射到時================================
  shot: function(obj, ray, rayIndex, rp) {
    ray.exist = false;
  }

  };

  //"text"
  objTypes['text'] = {

  p_name: 'Text',
  p_type: 'string',

  //======================================建立物件=========================================
  create: function(mouse) {
  return {type: 'text', x: mouse.x, y: mouse.y, p: 'text here'};
  },

  //==============================建立物件過程滑鼠按下=======================================
  c_mousedown: function(obj, mouse)
  {
    draw();
  },
  //==============================建立物件過程滑鼠移動=======================================
  c_mousemove: function(obj, mouse, ctrl, shift)
  {
    obj.x=mouse.x;
    obj.y=mouse.y;
    draw();
  },
  //==============================建立物件過程滑鼠放開=======================================
  c_mouseup: function(obj, mouse)
  {
    isConstructing = false;
  },

  //=================================將物件畫到Canvas上====================================
  draw: function(obj, canvas) {
  ctx.fillStyle = getMouseStyle(obj, 'white');
  ctx.textAlign = 'left';
  ctx.textBaseline = 'bottom';
  ctx.font = '24px serif';
  ctx.fillText(obj.p, obj.x, obj.y);
  obj.tmp_width = ctx.measureText(obj.p).width;
  },

  //=================================平移物件====================================
  move: function(obj, diffX, diffY) {
    obj.x = obj.x + diffX;
    obj.y = obj.y + diffY;
    return obj;
  },


  //==========================繪圖區被按下時(判斷物件被按下的部分)===========================
  clicked: function(obj, mouse_nogrid, mouse, draggingPart) {
    
    if (mouse_nogrid.x >= obj.x && mouse_nogrid.x <= obj.x+obj.tmp_width &&
        mouse_nogrid.y <= obj.y && mouse_nogrid.y >= obj.y-24) {
      draggingPart.part = 0;
      draggingPart.mouse0 = graphs.point(mouse_nogrid.x, mouse_nogrid.y);
      draggingPart.targetPoint = graphs.point(obj.x, obj.y);
      draggingPart.snapData = {};
      return true;
    }
    return false;
  },

  //=================================拖曳物件時====================================
  dragging: function(obj, mouse, draggingPart, ctrl, shift) {
    if (shift)
    {
      var mouse_snapped = snapToDirection(mouse, draggingPart.mouse0, [{x: 1, y: 0},{x: 0, y: 1}], draggingPart.snapData);
    }
    else
    {
      var mouse_snapped = mouse;
      draggingPart.snapData = {}; //放開shift時解除原先之拖曳方向鎖定
    }

    obj.x = mouse_snapped.x + draggingPart.targetPoint.x - draggingPart.mouse0.x;
    obj.y = mouse_snapped.y + draggingPart.targetPoint.y - draggingPart.mouse0.y;
    return {obj: obj};
  },

  };

  //"radiant"物件
  objTypes['radiant'] = {

  p_name: 'Brightness', //屬性名稱
  p_min: 0,
  p_max: 1,
  p_step: 0.01,

  //======================================建立物件=========================================
  create: function(mouse) {
  return {type: 'radiant', x: mouse.x, y: mouse.y, p: 0.5};
  },

  //==============================建立物件過程滑鼠按下=======================================
  c_mousedown: function(obj, mouse)
  {
    draw();
  },
  //==============================建立物件過程滑鼠移動=======================================
  c_mousemove: function(obj, mouse, ctrl, shift)
  {
    /*
    obj.x=mouse.x;
    obj.y=mouse.y;
    draw();
    */
  },
  //==============================建立物件過程滑鼠放開=======================================
  c_mouseup: function(obj, mouse)
  {
    isConstructing = false;
  },

  //=================================將物件畫到Canvas上====================================
  draw: function(obj, canvas) {
  //var ctx = canvas.getContext('2d');
  ctx.fillStyle = getMouseStyle(obj, 'rgb(0,128,0)');
  ctx.fillRect(obj.x - 2, obj.y - 2, 5, 5);

  },

  //=================================平移物件====================================
  move: function(obj, diffX, diffY) {
    obj.x = obj.x + diffX;
    obj.y = obj.y + diffY;
    return obj;
  },


  //==========================繪圖區被按下時(判斷物件被按下的部分)===========================
  clicked: function(obj, mouse_nogrid, mouse, draggingPart) {
    if (mouseOnPoint(mouse_nogrid, obj))
    {
      draggingPart.part = 0;
      draggingPart.mouse0 = graphs.point(obj.x, obj.y);
      draggingPart.targetPoint = graphs.point(obj.x, obj.y);
      draggingPart.snapData = {};
      return true;
    }
    return false;
  },

  //=================================拖曳物件時====================================
  dragging: function(obj, mouse, draggingPart, ctrl, shift) {
    if (shift)
    {
      var mouse_snapped = snapToDirection(mouse, draggingPart.mouse0, [{x: 1, y: 0},{x: 0, y: 1}], draggingPart.snapData);
    }
    else
    {
      var mouse_snapped = mouse;
      draggingPart.snapData = {}; //放開shift時解除原先之拖曳方向鎖定
    }

    obj.x = mouse_snapped.x;
    obj.y = mouse_snapped.y;
    return {obj: obj};
  },


  //=================================射出光線=============================================
  shoot: function(obj) {
  var s = Math.PI * 2 / parseInt(getRayDensity() * 500);
  var i0 = (mode == 'observer') ? (-s * 2 + 1e-6) : 0; //為避免使用觀察者時出現黑色間格
  for (var i = i0; i < (Math.PI * 2 - 1e-5); i = i + s)
  {
    var ray1 = graphs.ray(graphs.point(obj.x, obj.y), graphs.point(obj.x + Math.sin(i), obj.y + Math.cos(i)));
    ray1.brightness = Math.min(obj.p / getRayDensity(), 1);
    ray1.isNew = true;
    if (i == i0)
    {
      ray1.gap = true;
    }
    addRay(ray1);
  }
  }




  };

  //"parallel"(平行光)物件
  objTypes['parallel'] = {

  p_name: 'Brightness', //屬性名稱
  p_min: 0,
  p_max: 1,
  p_step: 0.01,

  //======================================建立物件=========================================
  create: function(mouse) {
    return {type: 'parallel', p1: mouse, p2: mouse, p: 0.5};
  },

  //使用lineobj原型
  c_mousedown: objTypes['lineobj'].c_mousedown,
  c_mousemove: objTypes['lineobj'].c_mousemove,
  c_mouseup: objTypes['lineobj'].c_mouseup,
  move: objTypes['lineobj'].move,
  clicked: objTypes['lineobj'].clicked,
  dragging: objTypes['lineobj'].dragging,

  //=================================將物件畫到Canvas上====================================
  draw: function(obj, canvas) {
    //var ctx = canvas.getContext('2d');
    var a_l = Math.atan2(obj.p1.x - obj.p2.x, obj.p1.y - obj.p2.y) - Math.PI / 2;
    ctx.strokeStyle = getMouseStyle(obj, 'rgb(0,128,0)');
    ctx.lineWidth = 4;
    ctx.lineCap = 'butt';
    ctx.beginPath();
    ctx.moveTo(obj.p1.x + Math.sin(a_l) * 2, obj.p1.y + Math.cos(a_l) * 2);
    ctx.lineTo(obj.p2.x + Math.sin(a_l) * 2, obj.p2.y + Math.cos(a_l) * 2);
    ctx.stroke();

    ctx.strokeStyle = 'rgba(128,128,128,255)';
    ctx.lineWidth = 2;
    ctx.beginPath();
    ctx.moveTo(obj.p1.x, obj.p1.y);
    ctx.lineTo(obj.p2.x, obj.p2.y);
    ctx.stroke();
    ctx.lineWidth = 1;
    ctx.lineCap = 'butt';
  },




  //=================================射出光線=============================================
  shoot: function(obj) {
    var n = graphs.length_segment(obj) * getRayDensity();
    var stepX = (obj.p2.x - obj.p1.x) / n;
    var stepY = (obj.p2.y - obj.p1.y) / n;
    var rayp2_x = obj.p1.x + obj.p2.y - obj.p1.y;
    var rayp2_y = obj.p1.y - obj.p2.x + obj.p1.x;


    for (var i = 0.5; i <= n; i++)
    {
      var ray1 = graphs.ray(graphs.point(obj.p1.x + i * stepX, obj.p1.y + i * stepY), graphs.point(rayp2_x + i * stepX, rayp2_y + i * stepY));
      ray1.brightness = Math.min(obj.p / getRayDensity(), 1);
      ray1.isNew = true;
      if (i == 0)
      {
        ray1.gap = true;
      }
      addRay(ray1);
    }

  }





  };

  //"arcmirror"(弧形鏡子)物件
  objTypes['arcmirror'] = {

  //======================================建立物件=========================================
  create: function(mouse) {
    return {type: 'arcmirror', p1: mouse};
  },

  //==============================建立物件過程滑鼠按下=======================================
  c_mousedown: function(obj, mouse)
  {
    if (!obj.p2 && !obj.p3)
    {
      draw();
      obj.p2 = mouse;
      return;
    }
    if (obj.p2 && !obj.p3 && !mouseOnPoint_construct(mouse, obj.p1))
    {
      obj.p2 = mouse;
      draw();
      obj.p3 = mouse;
      return;
    }
  },
  //==============================建立物件過程滑鼠移動=======================================
  c_mousemove: function(obj, mouse, ctrl, shift)
  {
    if (!obj.p3 && !mouseOnPoint_construct(mouse, obj.p1))
    {
      if (shift)
      {
        obj.p2 = snapToDirection(mouse, constructionPoint, [{x: 1, y: 0},{x: 0, y: 1},{x: 1, y: 1},{x: 1, y: -1}]);
      }
      else
      {
        obj.p2 = mouse;
      }

      obj.p1 = ctrl ? graphs.point(2 * constructionPoint.x - obj.p2.x, 2 * constructionPoint.y - obj.p2.y) : constructionPoint;

      //obj.p2=mouse;
      draw();
      return;
    }
    if (obj.p3 && !mouseOnPoint_construct(mouse, obj.p2))
    {
      obj.p3 = mouse;
      draw();
      return;
    }
  },
  //==============================建立物件過程滑鼠放開=======================================
  c_mouseup: function(obj, mouse)
  {
    if (obj.p2 && !obj.p3 && !mouseOnPoint_construct(mouse, obj.p1))
    {
      obj.p3 = mouse;
      return;
    }
    if (obj.p3 && !mouseOnPoint_construct(mouse, obj.p2))
    {
      obj.p3 = mouse;
      draw();
      isConstructing = false;
      return;
    }
  },

  //=================================將物件畫到Canvas上====================================
  draw: function(obj, canvas) {
    //var ctx = canvas.getContext('2d');
    ctx.fillStyle = 'rgb(255,0,255)';
    //ctx.lineWidth=1.5;
    if (obj.p3 && obj.p2)
    {
      var center = graphs.intersection_2line(graphs.perpendicular_bisector(graphs.line(obj.p1, obj.p3)), graphs.perpendicular_bisector(graphs.line(obj.p2, obj.p3)));
      if (isFinite(center.x) && isFinite(center.y))
      {
        var r = graphs.length(center, obj.p3);
        var a1 = Math.atan2(obj.p1.y - center.y, obj.p1.x - center.x);
        var a2 = Math.atan2(obj.p2.y - center.y, obj.p2.x - center.x);
        var a3 = Math.atan2(obj.p3.y - center.y, obj.p3.x - center.x);
        ctx.strokeStyle = getMouseStyle(obj, 'rgb(168,168,168)');
        ctx.beginPath();
        ctx.arc(center.x, center.y, r, a1, a2, (a2 < a3 && a3 < a1) || (a1 < a2 && a2 < a3) || (a3 < a1 && a1 < a2));
        ctx.stroke();
        if (obj == mouseObj) {
          ctx.fillRect(obj.p3.x - 2, obj.p3.y - 2, 3, 3);
          ctx.fillStyle = 'rgb(255,0,0)';
          ctx.fillRect(obj.p1.x - 2, obj.p1.y - 2, 3, 3);
          ctx.fillRect(obj.p2.x - 2, obj.p2.y - 2, 3, 3);
        }
      }
      else
      {
        //圓弧三點共線,當作線段處理
        ctx.strokeStyle = 'rgb(168,168,168)';
        ctx.beginPath();
        ctx.moveTo(obj.p1.x, obj.p1.y);
        ctx.lineTo(obj.p2.x, obj.p2.y);
        ctx.stroke();

        ctx.fillRect(obj.p3.x - 2, obj.p3.y - 2, 3, 3);
        ctx.fillStyle = 'rgb(255,0,0)';
        ctx.fillRect(obj.p1.x - 2, obj.p1.y - 2, 3, 3);
        ctx.fillRect(obj.p2.x - 2, obj.p2.y - 2, 3, 3);
      }
    }
    else if (obj.p2)
    {
      ctx.fillStyle = 'rgb(255,0,0)';
      ctx.fillRect(obj.p1.x - 2, obj.p1.y - 2, 3, 3);
      ctx.fillRect(obj.p2.x - 2, obj.p2.y - 2, 3, 3);
    }
    else
    {
      ctx.fillStyle = 'rgb(255,0,0)';
      ctx.fillRect(obj.p1.x - 2, obj.p1.y - 2, 3, 3);
    }
    //ctx.lineWidth=1;
  },

  //=================================平移物件====================================
  move: function(obj, diffX, diffY) {
    //移動線段的第一點
    obj.p1.x = obj.p1.x + diffX;
    obj.p1.y = obj.p1.y + diffY;
    //移動線段的第二點
    obj.p2.x = obj.p2.x + diffX;
    obj.p2.y = obj.p2.y + diffY;

    obj.p3.x = obj.p3.x + diffX;
    obj.p3.y = obj.p3.y + diffY;
    return obj;
  },


  //==========================繪圖區被按下時(判斷物件被按下的部分)===========================
  clicked: function(obj, mouse_nogrid, mouse, draggingPart) {
    if (mouseOnPoint(mouse_nogrid, obj.p1) && graphs.length_squared(mouse_nogrid, obj.p1) <= graphs.length_squared(mouse_nogrid, obj.p2) && graphs.length_squared(mouse_nogrid, obj.p1) <= graphs.length_squared(mouse_nogrid, obj.p3))
    {
      draggingPart.part = 1;
      draggingPart.targetPoint = graphs.point(obj.p1.x, obj.p1.y);
      return true;
    }
    if (mouseOnPoint(mouse_nogrid, obj.p2) && graphs.length_squared(mouse_nogrid, obj.p2) <= graphs.length_squared(mouse_nogrid, obj.p3))
    {
      draggingPart.part = 2;
      draggingPart.targetPoint = graphs.point(obj.p2.x, obj.p2.y);
      return true;
    }
    if (mouseOnPoint(mouse_nogrid, obj.p3))
    {
      draggingPart.part = 3;
      draggingPart.targetPoint = graphs.point(obj.p3.x, obj.p3.y);
      return true;
    }

    var center = graphs.intersection_2line(graphs.perpendicular_bisector(graphs.line(obj.p1, obj.p3)), graphs.perpendicular_bisector(graphs.line(obj.p2, obj.p3)));
    if (isFinite(center.x) && isFinite(center.y))
    {
      var r = graphs.length(center, obj.p3);
      var a1 = Math.atan2(obj.p1.y - center.y, obj.p1.x - center.x);
      var a2 = Math.atan2(obj.p2.y - center.y, obj.p2.x - center.x);
      var a3 = Math.atan2(obj.p3.y - center.y, obj.p3.x - center.x);
      var a_m = Math.atan2(mouse_nogrid.y - center.y, mouse_nogrid.x - center.x);
      if (Math.abs(graphs.length(center, mouse_nogrid) - r) < clickExtent_line && (((a2 < a3 && a3 < a1) || (a1 < a2 && a2 < a3) || (a3 < a1 && a1 < a2)) == ((a2 < a_m && a_m < a1) || (a1 < a2 && a2 < a_m) || (a_m < a1 && a1 < a2))))
      {
        //拖曳整個物件
        draggingPart.part = 0;
        draggingPart.mouse0 = mouse; //開始拖曳時的滑鼠位置
        draggingPart.mouse1 = mouse; //拖曳時上一點的滑鼠位置
        draggingPart.snapData = {};
        return true;
      }
    }
    else
    {
      //圓弧三點共線,當作線段處理
      if (mouseOnSegment(mouse_nogrid, obj))
      {
        draggingPart.part = 0;
        draggingPart.mouse0 = mouse; //開始拖曳時的滑鼠位置
        draggingPart.mouse1 = mouse; //拖曳時上一點的滑鼠位置
        draggingPart.snapData = {};
        return true;
      }
    }
    return false;
  },

  //=================================拖曳物件時====================================
  dragging: function(obj, mouse, draggingPart, ctrl, shift) {
    var basePoint;
    if (draggingPart.part == 1)
    {
      //正在拖曳第一個端點
      basePoint = ctrl ? graphs.midpoint(draggingPart.originalObj) : draggingPart.originalObj.p2;

      obj.p1 = shift ? snapToDirection(mouse, basePoint, [{x: 1, y: 0},{x: 0, y: 1},{x: 1, y: 1},{x: 1, y: -1},{x: (draggingPart.originalObj.p2.x - draggingPart.originalObj.p1.x), y: (draggingPart.originalObj.p2.y - draggingPart.originalObj.p1.y)}]) : mouse;
      obj.p2 = ctrl ? graphs.point(2 * basePoint.x - obj.p1.x, 2 * basePoint.y - obj.p1.y) : basePoint;

      //obj.p1=mouse;
    }
    if (draggingPart.part == 2)
    {
      //正在拖曳第二個端點

      basePoint = ctrl ? graphs.midpoint(draggingPart.originalObj) : draggingPart.originalObj.p1;

      obj.p2 = shift ? snapToDirection(mouse, basePoint, [{x: 1, y: 0},{x: 0, y: 1},{x: 1, y: 1},{x: 1, y: -1},{x: (draggingPart.originalObj.p2.x - draggingPart.originalObj.p1.x), y: (draggingPart.originalObj.p2.y - draggingPart.originalObj.p1.y)}]) : mouse;
      obj.p1 = ctrl ? graphs.point(2 * basePoint.x - obj.p2.x, 2 * basePoint.y - obj.p2.y) : basePoint;

      //obj.p2=mouse;
    }
    if (draggingPart.part == 3)
    {
      //正在拖曳弧形控制點
      obj.p3 = mouse;
    }

    if (draggingPart.part == 0)
    {
      //正在拖曳整個物件

      if (shift)
      {
        var mouse_snapped = snapToDirection(mouse, draggingPart.mouse0, [{x: 1, y: 0},{x: 0, y: 1},{x: (draggingPart.originalObj.p2.x - draggingPart.originalObj.p1.x), y: (draggingPart.originalObj.p2.y - draggingPart.originalObj.p1.y)},{x: (draggingPart.originalObj.p2.y - draggingPart.originalObj.p1.y), y: -(draggingPart.originalObj.p2.x - draggingPart.originalObj.p1.x)}], draggingPart.snapData);
      }
      else
      {
        var mouse_snapped = mouse;
        draggingPart.snapData = {}; //放開shift時解除原先之拖曳方向鎖定
      }

      var mouseDiffX = draggingPart.mouse1.x - mouse_snapped.x; //目前滑鼠位置與上一次的滑鼠位置的X軸差
      var mouseDiffY = draggingPart.mouse1.y - mouse_snapped.y; //目前滑鼠位置與上一次的滑鼠位置的Y軸差
      //移動線段的第一點
      obj.p1.x = obj.p1.x - mouseDiffX;
      obj.p1.y = obj.p1.y - mouseDiffY;
      //移動線段的第二點
      obj.p2.x = obj.p2.x - mouseDiffX;
      obj.p2.y = obj.p2.y - mouseDiffY;

      obj.p3.x = obj.p3.x - mouseDiffX;
      obj.p3.y = obj.p3.y - mouseDiffY;

      //更新滑鼠位置
      draggingPart.mouse1 = mouse_snapped;
    }
  },



  //====================判斷一道光是否會射到此物件(若是,則回傳交點)====================
  rayIntersection: function(obj, ray) {
    if (!obj.p3) {return;}
    var center = graphs.intersection_2line(graphs.perpendicular_bisector(graphs.line(obj.p1, obj.p3)), graphs.perpendicular_bisector(graphs.line(obj.p2, obj.p3)));
    if (isFinite(center.x) && isFinite(center.y))
    {

      var rp_temp = graphs.intersection_line_circle(graphs.line(ray.p1, ray.p2), graphs.circle(center, obj.p2));   //求光(的延長線)與鏡子的交點
      //canvasPainter.draw(rp_temp[1],canvas);
      //var a_rp
      var rp_exist = [];
      var rp_lensq = [];
      for (var i = 1; i <= 2; i++)
      {

        rp_exist[i] = !graphs.intersection_is_on_segment(graphs.intersection_2line(graphs.line(obj.p1, obj.p2), graphs.line(obj.p3, rp_temp[i])), graphs.segment(obj.p3, rp_temp[i])) && graphs.intersection_is_on_ray(rp_temp[i], ray) && graphs.length_squared(rp_temp[i], ray.p1) > minShotLength_squared;


        rp_lensq[i] = graphs.length_squared(ray.p1, rp_temp[i]); //光線射到第i交點的距離
      }


      if (rp_exist[1] && ((!rp_exist[2]) || rp_lensq[1] < rp_lensq[2])) {return rp_temp[1];}
      if (rp_exist[2] && ((!rp_exist[1]) || rp_lensq[2] < rp_lensq[1])) {return rp_temp[2];}
    }
    else
    {
      //圓弧三點共線,當作線段處理
      return objTypes['mirror'].rayIntersection(obj, ray);
    }
    //alert("")
  },

  //=============================當物件被光射到時================================
  shot: function(obj, ray, rayIndex, rp) {

    //alert("")
    var center = graphs.intersection_2line(graphs.perpendicular_bisector(graphs.line(obj.p1, obj.p3)), graphs.perpendicular_bisector(graphs.line(obj.p2, obj.p3)));
    if (isFinite(center.x) && isFinite(center.y))
    {

      var rx = ray.p1.x - rp.x;
      var ry = ray.p1.y - rp.y;
      var cx = center.x - rp.x;
      var cy = center.y - rp.y;
      var c_sq = cx * cx + cy * cy;
      var r_dot_c = rx * cx + ry * cy;
      ray.p1 = rp;

      ray.p2 = graphs.point(rp.x - c_sq * rx + 2 * r_dot_c * cx, rp.y - c_sq * ry + 2 * r_dot_c * cy);
    }
    else
    {
      //圓弧三點共線,當作線段處理
      return objTypes['mirror'].shot(obj, ray, rayIndex, rp);
    }

  }





  };

  // parabolic mirror
  objTypes['parabolicmirror'] = {

  //======================================建立物件=========================================
  create: function(mouse) {
    return {type: 'parabolicmirror', p1: mouse};
  },

  c_mousedown: objTypes['arcmirror'].c_mousedown,
  c_mousemove: objTypes['arcmirror'].c_mousemove,
  c_mouseup: objTypes['arcmirror'].c_mouseup,

  //=================================將物件畫到Canvas上====================================
  draw: function(obj, canvas) {
    //var ctx = canvas.getContext('2d');
    ctx.fillStyle = 'rgb(255,0,255)';
    //ctx.lineWidth=1.5;
    if (obj.p3 && obj.p2)
    {
      var p12d = graphs.length(obj.p1, obj.p2);
      // unit vector from p1 to p2
      var dir1 = [(obj.p2.x-obj.p1.x)/p12d, (obj.p2.y-obj.p1.y)/p12d];
      // perpendicular direction
      var dir2 = [dir1[1], -dir1[0]];
      // get height of (this section of) parabola
      var height = (obj.p3.x-obj.p1.x)*dir2[0]+(obj.p3.y-obj.p1.y)*dir2[1];
      // reposition p3 to be at vertex
      obj.p3.x = (obj.p1.x+obj.p2.x)*.5 + dir2[0]*height;
      obj.p3.y = (obj.p1.y+obj.p2.y)*.5 + dir2[1]*height;
      var x0 = p12d/2;
      var a = height/(x0*x0); // y=ax^2
      var i;
      ctx.strokeStyle = getMouseStyle(obj, 'rgb(168,168,168)');
      ctx.beginPath();
      obj.tmp_points = [graphs.point(obj.p1.x, obj.p1.y)];
      ctx.moveTo(obj.p1.x, obj.p1.y);
      for (i = 1; i < p12d; i++) {
        // avoid using exact integers to avoid problems with detecting intersections
        var ix = i+.001;
        var x = ix-x0;
        var y = height-a*x*x;
        var pt = graphs.point(obj.p1.x+dir1[0]*ix+dir2[0]*y, obj.p1.y+dir1[1]*ix+dir2[1]*y);
        ctx.lineTo(pt.x, pt.y);
        obj.tmp_points.push(pt);
      }
      ctx.stroke();
      if (obj == mouseObj) {
        ctx.fillRect(obj.p3.x - 2, obj.p3.y - 2, 3, 3);
        var focusx = (obj.p1.x+obj.p2.x)*.5 + dir2[0]*(height-1/(4*a));
        var focusy = (obj.p1.y+obj.p2.y)*.5 + dir2[1]*(height-1/(4*a));
        ctx.fillRect(focusx - 2, focusy - 2, 3, 3);
        ctx.fillStyle = 'rgb(255,0,0)';
        ctx.fillRect(obj.p1.x - 2, obj.p1.y - 2, 3, 3);
        ctx.fillRect(obj.p2.x - 2, obj.p2.y - 2, 3, 3);
      }
    }
    else if (obj.p2)
    {
      ctx.fillStyle = 'rgb(255,0,0)';
      ctx.fillRect(obj.p1.x - 2, obj.p1.y - 2, 3, 3);
      ctx.fillRect(obj.p2.x - 2, obj.p2.y - 2, 3, 3);
    }
    else
    {
      ctx.fillStyle = 'rgb(255,0,0)';
      ctx.fillRect(obj.p1.x - 2, obj.p1.y - 2, 3, 3);
    }
    //ctx.lineWidth=1;
  },

  move: objTypes['arcmirror'].move,

  //==========================繪圖區被按下時(判斷物件被按下的部分)===========================
  clicked: function(obj, mouse_nogrid, mouse, draggingPart) {
    if (mouseOnPoint(mouse_nogrid, obj.p1) && graphs.length_squared(mouse_nogrid, obj.p1) <= graphs.length_squared(mouse_nogrid, obj.p2) && graphs.length_squared(mouse_nogrid, obj.p1) <= graphs.length_squared(mouse_nogrid, obj.p3))
    {
      draggingPart.part = 1;
      draggingPart.targetPoint = graphs.point(obj.p1.x, obj.p1.y);
      return true;
    }
    if (mouseOnPoint(mouse_nogrid, obj.p2) && graphs.length_squared(mouse_nogrid, obj.p2) <= graphs.length_squared(mouse_nogrid, obj.p3))
    {
      draggingPart.part = 2;
      draggingPart.targetPoint = graphs.point(obj.p2.x, obj.p2.y);
      return true;
    }
    if (mouseOnPoint(mouse_nogrid, obj.p3))
    {
      draggingPart.part = 3;
      draggingPart.targetPoint = graphs.point(obj.p3.x, obj.p3.y);
      return true;
    }

    if (!obj.tmp_points) return false;
    var i;
    var pts = obj.tmp_points;
    for (i = 0; i < pts.length-1; i++) {
      
      var seg = graphs.segment(pts[i], pts[i+1]);
      if (mouseOnSegment(mouse_nogrid, seg))
      {
        //拖曳整個物件
        draggingPart.part = 0;
        draggingPart.mouse0 = mouse; //開始拖曳時的滑鼠位置
        draggingPart.mouse1 = mouse; //拖曳時上一點的滑鼠位置
        draggingPart.snapData = {};
        return true;
      }
    }
    return false;
  },

  dragging: objTypes['arcmirror'].dragging,

  //====================判斷一道光是否會射到此物件(若是,則回傳交點)====================
  rayIntersection: function(obj, ray) {
    if (!obj.p3) {return;}
    if (!obj.tmp_points) return;
    var i;
    var pts = obj.tmp_points;
    for (i = 0; i < pts.length-1; i++) {
      var rp_temp = graphs.intersection_2line(graphs.line(ray.p1, ray.p2), graphs.line(pts[i], pts[i+1]));
      var seg = graphs.segment(pts[i], pts[i+1]);
      // need minShotLength check to handle a ray that reflects off mirror multiple times
      if (graphs.length(ray.p1, rp_temp) < minShotLength)
        continue;
      if (graphs.intersection_is_on_segment(rp_temp, seg) && graphs.intersection_is_on_ray(rp_temp, ray)) {
        return rp_temp;
      }
    }
  },

  //=============================當物件被光射到時================================
  shot: function(obj, ray, rayIndex, rp) {
    var i;
    var pts = obj.tmp_points;
    for (i = 0; i < pts.length-1; i++) {
      var seg = graphs.segment(pts[i], pts[i+1]);
      if (graphs.intersection_is_on_segment(rp, seg)) {
        var rx = ray.p1.x - rp.x;
        var ry = ray.p1.y - rp.y;
        var mx = seg.p2.x - seg.p1.x;
        var my = seg.p2.y - seg.p1.y;
        ray.p1 = rp;
        ray.p2 = graphs.point(rp.x + rx * (my * my - mx * mx) - 2 * ry * mx * my, rp.y + ry * (mx * mx - my * my) - 2 * rx * mx * my);
        return;
      }
    }
  }





  };

  //"ruler"物件
  objTypes['ruler'] = {

  //======================================建立物件=========================================
  create: function(mouse) {
    return {type: 'ruler', p1: mouse, p2: mouse};
  },

  //使用lineobj原型
  c_mousedown: objTypes['lineobj'].c_mousedown,
  c_mousemove: objTypes['lineobj'].c_mousemove,
  c_mouseup: objTypes['lineobj'].c_mouseup,
  move: objTypes['lineobj'].move,
  clicked: objTypes['lineobj'].clicked,
  dragging: objTypes['lineobj'].dragging,

  //=================================將物件畫到Canvas上====================================
  draw: function(obj, canvas, aboveLight) {
  //var ctx = canvas.getContext('2d');
  if (aboveLight)return;
  ctx.globalCompositeOperation = 'lighter';
  var len = Math.sqrt((obj.p2.x - obj.p1.x) * (obj.p2.x - obj.p1.x) + (obj.p2.y - obj.p1.y) * (obj.p2.y - obj.p1.y));
  var par_x = (obj.p2.x - obj.p1.x) / len;
  var par_y = (obj.p2.y - obj.p1.y) / len;
  var per_x = par_y;
  var per_y = -par_x;
  var ang = Math.atan2(obj.p2.y - obj.p1.y, obj.p2.x - obj.p1.x);
  //console.log(ang);

  var scale_step = 10;
  var scale_step_mid = 50;
  var scale_step_long = 100;
  var scale_len = 10;
  var scale_len_mid = 15;
  //var scale_len_long=20;


  ctx.strokeStyle = getMouseStyle(obj, 'rgb(128,128,128)');
  //ctx.font="bold 14px Arial";
  ctx.font = '14px Arial';
  ctx.fillStyle = 'rgb(128,128,128)';

  if (ang > Math.PI * (-0.25) && ang <= Math.PI * 0.25)
  {
    //↘~↗
    //console.log("↘~↗");
    var scale_direction = -1;
    var scale_len_long = 20;
    var text_ang = ang;
    ctx.textAlign = 'center';
    ctx.textBaseline = 'top';
  }
  else if (ang > Math.PI * (-0.75) && ang <= Math.PI * (-0.25))
  {
    //↗~↖
    //console.log("↗~↖");
    var scale_direction = 1;
    var scale_len_long = 15;
    var text_ang = ang - Math.PI * (-0.5);
    ctx.textAlign = 'right';
    ctx.textBaseline = 'middle';
  }
  else if (ang > Math.PI * 0.75 || ang <= Math.PI * (-0.75))
  {
    //↖~↙
    //console.log("↖~↙");
    var scale_direction = 1;
    var scale_len_long = 20;
    var text_ang = ang - Math.PI;
    ctx.textAlign = 'center';
    ctx.textBaseline = 'top';
  }
  else
  {
    //↙~↘
    //console.log("↙~↘");
    var scale_direction = -1;
    var scale_len_long = 15;
    var text_ang = ang - Math.PI * 0.5;
    ctx.textAlign = 'right';
    ctx.textBaseline = 'middle';
  }

  //ctx.textBaseline="hanging";
  //ctx.lineWidth=3;
  //ctx.lineCap = "butt";
  ctx.beginPath();
  ctx.moveTo(obj.p1.x, obj.p1.y);
  ctx.lineTo(obj.p2.x, obj.p2.y);
  //ctx.stroke();
  //ctx.lineWidth=1;
  var x, y;
  for (var i = 0; i <= len; i += scale_step)
  {
    ctx.moveTo(obj.p1.x + i * par_x, obj.p1.y + i * par_y);
    if (i % scale_step_long == 0)
    {
      x = obj.p1.x + i * par_x + scale_direction * scale_len_long * per_x;
      y = obj.p1.y + i * par_y + scale_direction * scale_len_long * per_y;
      ctx.lineTo(x, y);
      //ctx.stroke();
      ctx.save();
      ctx.translate(x, y);
      ctx.rotate(text_ang);
      ctx.fillText(i, 0, 0);
      ctx.restore();
    }
    else if (i % scale_step_mid == 0)
    {
      ctx.lineTo(obj.p1.x + i * par_x + scale_direction * scale_len_mid * per_x, obj.p1.y + i * par_y + scale_direction * scale_len_mid * per_y);
      //ctx.stroke();
    }
    else
    {
      ctx.lineTo(obj.p1.x + i * par_x + scale_direction * scale_len * per_x, obj.p1.y + i * par_y + scale_direction * scale_len * per_y);
      //ctx.stroke();
    }
  }
  ctx.stroke();
  //ctx.stroke();

  ctx.globalCompositeOperation = 'source-over';
  }

  };

  //"protractor"物件
  objTypes['protractor'] = {

  //======================================建立物件=========================================
  create: function(mouse) {
    return {type: 'protractor', p1: mouse, p2: mouse};
  },

  //使用lineobj原型
  c_mousedown: objTypes['lineobj'].c_mousedown,
  c_mousemove: function(obj, mouse, ctrl, shift) {objTypes['lineobj'].c_mousemove(obj, mouse, false, shift)},
  c_mouseup: objTypes['lineobj'].c_mouseup,
  move: objTypes['lineobj'].move,

  //==========================繪圖區被按下時(判斷物件被按下的部分)===========================
  clicked: function(obj, mouse_nogrid, mouse, draggingPart) {
    if (mouseOnPoint(mouse_nogrid, obj.p1) && graphs.length_squared(mouse_nogrid, obj.p1) <= graphs.length_squared(mouse_nogrid, obj.p2))
    {
      draggingPart.part = 1;
      draggingPart.targetPoint = graphs.point(obj.p1.x, obj.p1.y);
      return true;
    }
    if (mouseOnPoint(mouse_nogrid, obj.p2))
    {
      draggingPart.part = 2;
      draggingPart.targetPoint = graphs.point(obj.p2.x, obj.p2.y);
      return true;
    }
    if (Math.abs(graphs.length(obj.p1, mouse_nogrid) - graphs.length_segment(obj)) < clickExtent_line)
    {
      draggingPart.part = 0;
      draggingPart.mouse0 = mouse; //開始拖曳時的滑鼠位置
      draggingPart.mouse1 = mouse; //拖曳時上一點的滑鼠位置
      draggingPart.snapData = {};
      return true;
    }
    return false;
  },

  //=================================拖曳物件時====================================
  dragging: function(obj, mouse, draggingPart, ctrl, shift) {objTypes['lineobj'].dragging(obj, mouse, draggingPart, false, shift)},

  //=================================將物件畫到Canvas上====================================
  draw: function(obj, canvas, aboveLight) {
  //var ctx = canvas.getContext('2d');
  if (!aboveLight)
  {
    ctx.globalCompositeOperation = 'lighter';
    var r = Math.sqrt((obj.p2.x - obj.p1.x) * (obj.p2.x - obj.p1.x) + (obj.p2.y - obj.p1.y) * (obj.p2.y - obj.p1.y));
    var scale_width_limit = 5;

    var scale_step = 1;
    var scale_step_mid = 5;
    var scale_step_long = 10;
    var scale_len = 10;
    var scale_len_mid = 15;
    var scale_len_long = 20;

    ctx.strokeStyle = getMouseStyle(obj, 'rgb(128,128,128)');
    ctx.font = 'bold 14px Arial';
    ctx.fillStyle = 'rgb(128,128,128)';

    if (r * scale_step * Math.PI / 180 < scale_width_limit)
    {
      //刻度太小
      scale_step = 2;
      scale_step_mid = 10;
      scale_step_long = 30;
    }
    if (r * scale_step * Math.PI / 180 < scale_width_limit)
    {
      //刻度太小
      scale_step = 5;
      scale_step_mid = 10;
      scale_step_long = 30;
      scale_len = 5;
      scale_len_mid = 8;
      scale_len_long = 10;
      ctx.font = 'bold 10px Arial';
    }
    if (r * scale_step * Math.PI / 180 < scale_width_limit)
    {
      //刻度太小
      scale_step = 10;
      scale_step_mid = 30;
      scale_step_long = 90;
    }


    ctx.textAlign = 'center';
    ctx.textBaseline = 'top';

    ctx.beginPath();
    ctx.arc(obj.p1.x, obj.p1.y, r, 0, Math.PI * 2, false);
    //ctx.stroke();

    var ang, x, y;
    for (var i = 0; i < 360; i += scale_step)
    {
      ang = i * Math.PI / 180 + Math.atan2(obj.p2.y - obj.p1.y, obj.p2.x - obj.p1.x);
      ctx.moveTo(obj.p1.x + r * Math.cos(ang), obj.p1.y + r * Math.sin(ang));
      if (i % scale_step_long == 0)
      {
        x = obj.p1.x + (r - scale_len_long) * Math.cos(ang);
        y = obj.p1.y + (r - scale_len_long) * Math.sin(ang);
        ctx.lineTo(x, y);
        //ctx.stroke();
        ctx.save();
        ctx.translate(x, y);
        ctx.rotate(ang + Math.PI * 0.5);
        ctx.fillText((i > 180) ? (360 - i) : i, 0, 0);
        ctx.restore();
      }
      else if (i % scale_step_mid == 0)
      {
        ctx.lineTo(obj.p1.x + (r - scale_len_mid) * Math.cos(ang), obj.p1.y + (r - scale_len_mid) * Math.sin(ang));
        //ctx.stroke();
      }
      else
      {
        ctx.lineTo(obj.p1.x + (r - scale_len) * Math.cos(ang), obj.p1.y + (r - scale_len) * Math.sin(ang));
        //ctx.stroke();
      }
    }
    ctx.stroke();
    //ctx.stroke();

    ctx.globalCompositeOperation = 'source-over';
  }
  ctx.fillStyle = 'red';
  ctx.fillRect(obj.p1.x - 2, obj.p1.y - 2, 3, 3);
  ctx.fillStyle = 'rgb(255,0,255)';
  //ctx.fillStyle="indigo";
  ctx.fillRect(obj.p2.x - 2, obj.p2.y - 2, 3, 3);

  }

  };



  var canvas;
  var ctx;
  var mouse; //滑鼠位置
  var mouse_lastmousedown; //上一次按下滑鼠時的滑鼠位置
  var objs = []; //物件
  var objCount = 0; //物件數量
  var isConstructing = false; //正在建立新的物件
  var constructionPoint; //建立物件的起始位置
  var draggingObj = -1; //拖曳中的物件編號(-1表示沒有拖曳,-3表示整個畫面,-4表示觀察者)
                        //Object number in drag (-1 for no drag, -3 for the entire picture, -4 for observer)
  var positioningObj = -1; //輸入座標中的物件編號(-1表示沒有,-4表示觀察者)
  var draggingPart = {}; //拖曳的部份與滑鼠位置資訊
  var selectedObj = -1; //選取的物件編號(-1表示沒有選取)
  var mouseObj = -1;
  var mousePart = {};
  var AddingObjType = ''; //拖曳空白處新增物件的類型
  var waitingRays = []; //待處理光線
  var waitingRayCount = 0; //待處理光線數量
  var rayDensity_light = 0.1; //光線密度(光線相關模式)
  var rayDensity_images = 1; //光線密度(像相關模式)
  var extendLight = false; //觀察者的影像
  var showLight = true; //顯示光線
  var gridSize = 20; //格線大小
  var origin = {x: 0, y: 0}; //格線原點座標
  var undoArr = []; //復原資料
  var undoIndex = 0; //目前復原的位置
  var undoLimit = 20; //復原步數上限
  var undoUBound = 0; //目前復原資料上界
  var undoLBound = 0; //目前復原資料下界
  var observer;
  var mode = 'light';
  var timerID = -1;
  var isDrawing = false;
  var hasExceededTime = false;
  var forceStop = false;
  var lastDrawTime = -1;
  var stateOutdated = false; //上次繪圖完後狀態已經變更
  var minShotLength = 1e-6; //光線兩次作用的最短距離(小於此距離的光線作用會被忽略)
  var minShotLength_squared = minShotLength * minShotLength;
  var snapToDirection_lockLimit_squared = 900; //拖曳物件且使用吸附至方向功能時鎖定吸附之方向所需的拖曳距離之平方
  var clickExtent_line = 10;
  var clickExtent_point = 10;
  var clickExtent_point_construct = 10;
  var tools_normal = ['laser', 'radiant', 'parallel', 'blackline', 'ruler', 'protractor', 'text', ''];
  var tools_withList = ['mirror_', 'refractor_'];
  var tools_inList = ['mirror', 'arcmirror', 'idealmirror', 'lens', 'sphericallens', 'refractor', 'halfplane', 'circlelens', 'parabolicmirror', 'beamsplitter'];
  var modes = ['light', 'extended_light', 'images', 'observer'];
  var xyBox_cancelContextMenu = false;
  var scale = 1;

  window.onload = function(e) {
    init_i18n();
    canvas = document.getElementById('canvas1');
    canvas.width = window.innerWidth;
    canvas.height = window.innerHeight;
    ctx = canvas.getContext('2d');



    mouse = graphs.point(0, 0);
    //mode=document.getElementById("mode").value;
    //observer=graphs.circle(graphs.point(canvas.width*0.5,canvas.height*0.5),20);
    //document.getElementById('objAttr_text').value="";
    //toolbtn_clicked(AddingObjType);

    if (typeof(Storage) !== "undefined" && localStorage.rayOpticsData) {
      document.getElementById('textarea1').value = localStorage.rayOpticsData;
    }

    if (document.getElementById('textarea1').value != '')
    {
      try {
        JSONInput();
      } catch (error) {
        console.error(error);
      }
      toolbtn_clicked('');
    }
    else
    {
      initParameters();
    }
    undoArr[0] = document.getElementById('textarea1').value;
    document.getElementById('undo').disabled = true;
    document.getElementById('redo').disabled = true;

    window.onmousedown = function(e)
    {
      selectObj(-1);
    };
    window.ontouchstart = function(e)
    {
      selectObj(-1);
    };


    canvas.onmousedown = function(e)
    {
      document.getElementById('objAttr_text').blur();
      document.body.focus();
      canvas_onmousedown(e);
      e.cancelBubble = true;
      if (e.stopPropagation) e.stopPropagation();
      return false;
    };

    canvas.onmousemove = function(e)
    {
      canvas_onmousemove(e);
    };

    canvas.onmouseup = function(e)
    {
      canvas_onmouseup(e);
    };

    // IE9, Chrome, Safari, Opera
    canvas.addEventListener("mousewheel", canvas_onmousewheel, false);
    // Firefox
    canvas.addEventListener("DOMMouseScroll", canvas_onmousewheel, false);

    function canvas_onmousewheel(e) {
      // cross-browser wheel delta
      var e = window.event || e; // old IE support
      var delta = Math.max(-1, Math.min(1, (e.wheelDelta || -e.detail)));
      var d = scale;
      if (delta < 0) {
        d = scale * 0.9;
      } else if (delta > 0) {
        d = scale / 0.9;
      }
      d = Math.max(25, Math.min(500, d * 100));
      setScaleWithCenter(d / 100, (e.pageX - e.target.offsetLeft) / scale, (e.pageY - e.target.offsetTop) / scale);
      window.toolBarViewModel.zoom.value(d);
      return false;
    }

    canvas.ontouchstart = function(e)
    {
      document.getElementById('objAttr_text').blur();
      document.body.focus();
      canvas_onmousedown(e);
      e.cancelBubble = true;
      if (e.stopPropagation) e.stopPropagation();
    };

    canvas.ontouchmove = function(e)
    {
      canvas_onmousemove(e);
      e.preventDefault();
    };

    canvas.ontouchend = function(e)
    {
      canvas_onmouseup(e);
      e.preventDefault();
    };

    canvas.ontouchcancel = function(e)
    {
      canvas_onmouseup(e);
      undo();
      e.preventDefault();
    };

    canvas.ondblclick = function(e)
    {
      canvas_ondblclick(e);
    };


    tools_normal.forEach(function(element, index)
    {
      document.getElementById('tool_' + element).onmouseenter = function(e) {toolbtn_mouseentered(element, e);};
      document.getElementById('tool_' + element).onclick = function(e) {toolbtn_clicked(element, e);};
      cancelMousedownEvent('tool_' + element);
    });

    tools_withList.forEach(function(element, index)
    {
      document.getElementById('tool_' + element).onmouseenter = function(e) {toolbtnwithlist_mouseentered(element, e);};
      /*document.getElementById('tool_' + element).onclick = function(e) {toolbtnwithlist_mouseentered(element, e);};*/
      document.getElementById('tool_' + element).onclick = function(e) {toolbtn_clicked(element, e);};
      document.getElementById('tool_' + element).onmouseleave = function(e) {toolbtnwithlist_mouseleft(element, e);};
      document.getElementById('tool_' + element + 'list').onmouseleave = function(e) {toollist_mouseleft(element, e);};
      cancelMousedownEvent('tool_' + element);
    });

    tools_inList.forEach(function(element, index)
    {
      document.getElementById('tool_' + element).onclick = function(e) {toollistbtn_clicked(element, e);};
      cancelMousedownEvent('tool_' + element);
    });


    document.getElementById('undo').onclick = undo;
    cancelMousedownEvent('undo');
    document.getElementById('redo').onclick = redo;
    cancelMousedownEvent('redo');
    document.getElementById('reset').onclick = function() {initParameters();createUndoPoint();};
    cancelMousedownEvent('reset');
    document.getElementById('accessJSON').onclick = accessJSON;
    cancelMousedownEvent('accessJSON');
    document.getElementById('save').onclick = function()
    {
      document.getElementById('saveBox').style.display = '';
      document.getElementById('save_name').select();
    };
    cancelMousedownEvent('save');
    document.getElementById('export_svg').onclick = exportSVG;
    cancelMousedownEvent('export_svg');
    document.getElementById('open').onclick = function()
    {
      document.getElementById('openfile').click();
    };
    cancelMousedownEvent('open');

    document.getElementById('openfile').onchange = function()
    {
      open(this.files[0]);
    };

    modes.forEach(function(element, index)
    {
    document.getElementById('mode_' + element).onclick = function() {
      modebtn_clicked(element);
      createUndoPoint();
    };
    cancelMousedownEvent('mode_' + element);
    });
    document.getElementById('zoom').oninput = function()
    {
      setScale(this.value / 100);
      draw();
    };
    document.getElementById('zoom_txt').onfocusout = function()
    {
      setScale(this.value / 100);
      draw();
    };
    document.getElementById('zoom_txt').onkeyup = function()
    {
      if (event.keyCode === 13) {
        setScale(this.value / 100);
        draw();
      }
    };
    document.getElementById('zoom').onmouseup = function()
    {
      setScale(this.value / 100); //為了讓不支援oninput的瀏覽器可使用
      createUndoPoint();
    };
    document.getElementById('zoom').ontouchend = function()
    {
      setScale(this.value / 100); //為了讓不支援oninput的瀏覽器可使用
      createUndoPoint();
    };
    cancelMousedownEvent('rayDensity');
    document.getElementById('rayDensity').oninput = function()
    {
      setRayDensity(Math.exp(this.value));
      draw();
    };
    document.getElementById('rayDensity_txt').onfocusout = function()
    {
      setRayDensity(Math.exp(this.value));
      draw();
    };
    document.getElementById('rayDensity_txt').onkeyup = function()
    {
      if (event.keyCode === 13) {
        setRayDensity(Math.exp(this.value));
        draw();
      }
    };
    document.getElementById('rayDensity').onmouseup = function()
    {
      setRayDensity(Math.exp(this.value)); //為了讓不支援oninput的瀏覽器可使用
      draw();
      createUndoPoint();
    };
    document.getElementById('rayDensity').ontouchend = function()
    {
      setRayDensity(Math.exp(this.value)); //為了讓不支援oninput的瀏覽器可使用
      draw();
      createUndoPoint();
    };
    cancelMousedownEvent('rayDensity');
    cancelMousedownEvent('lockobjs_');
    cancelMousedownEvent('grid_');
    document.getElementById('showgrid_').onclick = function() {draw()};
    document.getElementById('showgrid').onclick = function() {draw()};
    cancelMousedownEvent('showgrid_');

    document.getElementById('forceStop').onclick = function()
    {
      if (timerID != -1)
      {
        forceStop = true;
      }
    };
    cancelMousedownEvent('forceStop');
    document.getElementById('objAttr_range').oninput = function()
    {
      setAttr(document.getElementById('objAttr_range').value * 1);
    };

    document.getElementById('objAttr_range').onmouseup = function()
    {
      createUndoPoint();
    };

    document.getElementById('objAttr_range').ontouchend = function()
    {
      setAttr(document.getElementById('objAttr_range').value);
      createUndoPoint();
    };
    cancelMousedownEvent('objAttr_range');
    document.getElementById('objAttr_text').onchange = function()
    {
      setAttr(document.getElementById('objAttr_text').value);
    };
    cancelMousedownEvent('objAttr_text');
    document.getElementById('objAttr_text').onkeydown = function(e)
    {
      e.cancelBubble = true;
      if (e.stopPropagation) e.stopPropagation();
    };
    document.getElementById('objAttr_text').onclick = function(e)
    {
      this.select();
    };
    document.getElementById('setAttrAll').onchange = function()
    {
      setAttr(document.getElementById('objAttr_text').value);
      createUndoPoint();
    };
    cancelMousedownEvent('setAttrAll');
    cancelMousedownEvent('setAttrAll_');

    document.getElementById('copy').onclick = function()
    {
      objs[objs.length] = JSON.parse(JSON.stringify(objs[selectedObj]));
      draw();
      createUndoPoint();
    };
    cancelMousedownEvent('copy');
    document.getElementById('delete').onclick = function()
    {
      removeObj(selectedObj);
      draw();
      createUndoPoint();
    };
    cancelMousedownEvent('delete');
    document.getElementById('textarea1').onchange = function()
    {
      JSONInput();
      createUndoPoint();
    };



    document.getElementById('save_name').onkeydown = function(e)
    {
      //console.log(e.keyCode)
      if (e.keyCode == 13)
      {
        //enter
        document.getElementById('save_confirm').onclick();
      }
      if (e.keyCode == 27)
      {
        //esc
        document.getElementById('save_cancel').onclick();
      }

      e.cancelBubble = true;
      if (e.stopPropagation) e.stopPropagation();
    };
    document.getElementById('save_cancel').onclick = function()
    {
      document.getElementById('saveBox').style.display = 'none';
    };
    document.getElementById('save_confirm').onclick = save;

    cancelMousedownEvent('saveBox');


    document.getElementById('xybox').onkeydown = function(e)
    {
      //console.log(e.keyCode)
      if (e.keyCode == 13)
      {
        //enter
        confirmPositioning(e.ctrlKey, e.shiftKey);
      }
      if (e.keyCode == 27)
      {
        //esc
        endPositioning();
      }

      e.cancelBubble = true;
      if (e.stopPropagation) e.stopPropagation();
    };

    document.getElementById('xybox').oninput = function(e)
    {
      this.size = this.value.length;
    };

    document.getElementById('xybox').addEventListener('contextmenu', function(e) {
      if (xyBox_cancelContextMenu)
      {
         e.preventDefault();
         xyBox_cancelContextMenu = false;
      }
        }, false);

    cancelMousedownEvent('xybox');


    window.ondragenter = function(e)
    {
      e.stopPropagation();
      e.preventDefault();
    };

    window.ondragover = function(e)
    {
      e.stopPropagation();
      e.preventDefault();
    };

    window.ondrop = function(e)
    {
      e.stopPropagation();
      e.preventDefault();

      var dt = e.dataTransfer;
      if (dt.files[0])
      {
        var files = dt.files;
        open(files[0]);
      }
      else
      {
        var fileString = dt.getData('text');
        document.getElementById('textarea1').value = fileString;
        selectedObj = -1;
        JSONInput();
        createUndoPoint();
      }
    };

    canvas.addEventListener('contextmenu', function(e) {
            e.preventDefault();
        }, false);


    var i;
    var samples = [ "reflect.json", "internal-reflection.json", "parabolic-mirror.json", "prisms.json", "lens-images.json",
		    "convex-lens.json", "concave-lens.json", "spherical-aberration.json", "zoom-lens.json",
                    "apparent-depth-of-an-object-under-water.json", "compound-microscope.json", "images-formed-by-two-mirrors.json",
                    "reflection-and-refraction-of-a-single-ray.json", "spherical-lens-and-mirror.json" ];
    for (i = 1; ; i++) {
      var elt = document.getElementById("sample" + i);
      if (!elt) break;
      const ii = i;
      elt.onclick = function () { openSample(samples[ii-1]); };
    }

    toolbtn_clicked('laser');
  };

  function openSample(name) {
    var client = new XMLHttpRequest();
    client.open('GET', '../samples/' + name);
    client.onload = function() {
      if (client.status >= 300)
        return;
      document.getElementById('textarea1').value = client.responseText;
      JSONInput();
    }
    client.send();
  }

  //========================畫出物件=================================

  function draw()
  {
    stateOutdated = true;
    document.getElementById('forceStop').style.display = 'none';
    if (timerID != -1)
    {
      //若程式正在處理上一次的繪圖,則停止處理
      clearTimeout(timerID);
      timerID = -1;
      isDrawing = false;
    }

    if (!isDrawing)
    {
      isDrawing = true;
      draw_();
    }
  }


  function draw_() {
    if (!stateOutdated)
    {
      isDrawing = false;
      return;
    }
    stateOutdated = false;

    JSONOutput();
    canvasPainter.cls(); //清空Canvas
    ctx.globalAlpha = 1;
    hasExceededTime = false;
    waitingRays = []; //清空等待區
    shotRayCount = 0;



    ctx.save();
    ctx.setTransform(scale, 0, 0, scale, 0, 0);
    if (document.getElementById('showgrid').checked)
    {
      //畫出格線
      //ctx.lineWidth = 0.5;
      ctx.strokeStyle = 'rgb(64,64,64)';
      var dashstep = 4;
      ctx.beginPath();
      for (var x = origin.x / scale % gridSize; x <= canvas.width / scale; x += gridSize)
      {
        for (var y = 0; y <= canvas.height / scale; y += dashstep)
        {
          ctx.moveTo(x, y);
          ctx.lineTo(x, y + dashstep * 0.5);
        }
      }
      for (var y = origin.y / scale % gridSize; y <= canvas.height / scale; y += gridSize)
      {
        for (var x = 0; x <= canvas.width / scale; x += dashstep)
        {
          ctx.moveTo(x, y);
          ctx.lineTo(x + dashstep * 0.5, y);
        }
      }
      ctx.stroke();
    }
    ctx.restore();


    //畫出物件
    for (var i = 0; i < objs.length; i++)
    {
      objTypes[objs[i].type].draw(objs[i], canvas); //畫出objs[i]
      if (objTypes[objs[i].type].shoot)
      {
        objTypes[objs[i].type].shoot(objs[i]); //若objs[i]能射出光線,讓它射出
      }
    }
    shootWaitingRays();
    if (mode == 'observer')
    {
      //畫出即時觀察者
      ctx.globalAlpha = 1;
      ctx.beginPath();
      ctx.fillStyle = 'blue';
      ctx.arc(observer.c.x, observer.c.y, observer.r, 0, Math.PI * 2, false);
      ctx.fill();
    }
    lastDrawTime = new Date();
    //ctx.setTransform(1,0,0,1,0,0);
  }



  //////////////////////////////////////////////////////////////////////////////////////////////////////
  //========================================光線處理區==================================================
  //////////////////////////////////////////////////////////////////////////////////////////////////////

  //====================將一道光放入等待區=========================
  function addRay(ray) {
    waitingRays[waitingRays.length] = ray;
  }

  //==================取得目前模式的光線密度======================
  function getRayDensity()
  {
    if (mode == 'images' || mode == 'observer')
    {
      return rayDensity_images;
    }
    else
    {
      return rayDensity_light;
    }
  }


  //====================射出等待區的光線=========================
  function shootWaitingRays() {
    timerID = -1;
    var st_time = new Date();
    //var instantObserver=mode=="observer";
    var alpha0 = 1;
    //var alpha0=document.getElementById("lightAlpha").value;
    ctx.globalAlpha = alpha0;
    //canvas.getContext('2d').lineWidth = 2;
    var ray1;
    var observed;
    var last_ray;
    var last_intersection;
    var s_obj;
    var s_obj_index;
    var last_s_obj_index;
    var s_point;
    var s_point_temp;
    //var s_len;
    var s_lensq;
    var s_lensq_temp;
    var observed_point;
    var observed_intersection;
    var rpd;
    var leftRayCount = waitingRays.length;
    var surfaceMerging_objs = [];

    //ctx.beginPath();
    while (leftRayCount != 0 && !forceStop)
    {
      if (new Date() - st_time > 200 && ctx.constructor != C2S)
      {
        //若已計算超過200ms
        //先休息10ms後再繼續(防止程式沒有回應)
        document.getElementById('status').innerHTML = shotRayCount + ' rays (' + leftRayCount + ' waiting)'; //顯示狀態
        hasExceededTime = true;
        timerID = setTimeout(shootWaitingRays, 10); //10ms後再回來此function
        document.getElementById('forceStop').style.display = '';
        //console.log(timerID)
        return; //跳出此function
      }

      leftRayCount = 0; //重新開始計算剩餘光線數量
      last_s_obj_index = -1;
      last_ray = null;
      last_intersection = null;
      for (var j = 0; j < waitingRays.length; j++)
      {
        if (waitingRays[j] && waitingRays[j].exist)
        {
          //若waitingRays[j]存在
          //開始射出waitingRays[j](等待區的最後一條光線)
          //判斷這道光射出後,會先撞到哪一個物件

          //↓搜尋每一個"與這道光相交的物件",尋找"[物件與光線的交點]離[光線的頭]最近的物件"
          s_obj = null; //"到目前為止,已檢查的物件中[與光線的交點]離[光線的頭]最近的物件"
          s_obj_index = -1;
          s_point = null;  //s_obj與光線的交點
          surfaceMerging_objs = []; //要與射到的物件進行界面融合的物件
          //surfaceMerging_obj_index=-1;
          //s_len=Infinity;
          s_lensq = Infinity; //將 "[s_obj與光線的交點]和[光線的頭]之間的距離平方" 設為無限大(因為目前尚未檢查任何物件,而現在是要尋找最小值)
          observed = false; //waitingRays[j]是否被觀察者看到
          for (var i = 0; i < objs.length; i++)
          {
            //↓若objs[i]會影響到光
            if (objTypes[objs[i].type].rayIntersection) {
              //↓判斷objs[i]是否與這道光相交
              s_point_temp = objTypes[objs[i].type].rayIntersection(objs[i], waitingRays[j]);
              if (s_point_temp)
              {
                //此時代表objs[i]是"與這道光相交的物件",交點是s_point_temp
                s_lensq_temp = graphs.length_squared(waitingRays[j].p1, s_point_temp); //交點到[光線的頭]的距離
                if (s_point && graphs.length_squared(s_point_temp, s_point) < minShotLength_squared && (objTypes[objs[i].type].supportSurfaceMerging || objTypes[s_obj.type].supportSurfaceMerging))
                {
                  //這道光同時射到兩個物件,且至少有一個支援界面融合

                  if (objTypes[s_obj.type].supportSurfaceMerging)
                  {
                    if (objTypes[objs[i].type].supportSurfaceMerging)
                    {
                      //兩個都支援界面融合(例如兩個折射鏡以一條邊相連)
                      surfaceMerging_objs[surfaceMerging_objs.length] = objs[i];
                    }
                    else
                    {
                      //只有先射到的界面支援界面融合
                      //將擬定射到的物件設為不支援界面融合者(如折射鏡邊界與一遮光片重合,則只執行遮光片的動作)
                      s_obj = objs[i];
                      s_obj_index = i;
                      s_point = s_point_temp;
                      s_lensq = s_lensq_temp;

                      surfaceMerging_objs = [];
                    }
                  }
                }
                else if (s_lensq_temp < s_lensq && s_lensq_temp > minShotLength_squared)
                {
                  //↑若 "[objs[i]與光線的交點]和[光線的頭]之間的的距離" 比 "到目前為止,已檢查的物件中[與光線的交點]離[光線的頭]最近的物件"的還短

                  s_obj = objs[i]; //更新"到目前為止,已檢查的物件中[物件與光線的交點]離[光線的頭]最近的物件"
                  s_obj_index = i;
                  s_point = s_point_temp; //s_point也一起更新
                  s_lensq = s_lensq_temp; //s_len也一起更新

                  surfaceMerging_objs = [];
                }
              }
            }
          }
          ctx.globalAlpha = alpha0 * waitingRays[j].brightness;
          //↓若光線沒有射到任何物件
          if (s_lensq == Infinity)
          {
            if (mode == 'light' || mode == 'extended_light')
            {
              canvasPainter.draw(waitingRays[j], 'rgb(255,255,128)'); //畫出這條光線
              //if(waitingRays[j].gap)canvasPainter.draw(waitingRays[j],canvas,"rgb(0,0,255)");
            }
            if (mode == 'extended_light' && !waitingRays[j].isNew)
            {
              canvasPainter.draw(graphs.ray(waitingRays[j].p1, graphs.point(waitingRays[j].p1.x * 2 - waitingRays[j].p2.x, waitingRays[j].p1.y * 2 - waitingRays[j].p2.y)), 'rgb(255,128,0)'); //畫出這條光的延長線
            }

            if (mode == 'observer')
            {
              //使用即時觀察者
              observed_point = graphs.intersection_line_circle(waitingRays[j], observer)[2];
              if (observed_point)
              {
                if (graphs.intersection_is_on_ray(observed_point, waitingRays[j]))
                {
                  observed = true;
                }
              }
            }

            //waitingRays[j]=null  //將這條光線從等待區中移除
            //這道光已射到無窮遠處,不需要再處理
          }
          else
          {
            //此時,代表光線會在射出經過s_len(距離)後,在s_point(位置)撞到s_obj(物件)
            if (mode == 'light' || mode == 'extended_light')
            {
              canvasPainter.draw(graphs.segment(waitingRays[j].p1, s_point), 'rgb(255,255,128)'); //畫出這段光線
              //if(waitingRays[j].gap)canvasPainter.draw(graphs.segment(waitingRays[j].p1,s_point),canvas,"rgb(0,0,255)");
            }
            if (mode == 'extended_light' && !waitingRays[j].isNew)
            {
              canvasPainter.draw(graphs.ray(waitingRays[j].p1, graphs.point(waitingRays[j].p1.x * 2 - waitingRays[j].p2.x, waitingRays[j].p1.y * 2 - waitingRays[j].p2.y)), 'rgb(255,128,0)'); //畫出這條光的延長線
              canvasPainter.draw(graphs.ray(s_point, graphs.point(s_point.x * 2 - waitingRays[j].p1.x, s_point.y * 2 - waitingRays[j].p1.y)), 'rgb(80,80,80)'); //畫出這條光向前的延長線

            }

            if (mode == 'observer')
            {
              //使用即時觀察者
              observed_point = graphs.intersection_line_circle(waitingRays[j], observer)[2];

              if (observed_point)
              {

                if (graphs.intersection_is_on_segment(observed_point, graphs.segment(waitingRays[j].p1, s_point)))
                {
                  observed = true;
                }
              }
            }


          }
          if (mode == 'observer' && last_ray)
          {
            //模式:即時觀察者
            if (!waitingRays[j].gap)
            {
              observed_intersection = graphs.intersection_2line(waitingRays[j], last_ray); //觀察到的光線之交點

              if (observed)
              {
                if (last_intersection && graphs.length_squared(last_intersection, observed_intersection) < 25)
                {
                  //當交點彼此相當靠近
                  if (graphs.intersection_is_on_ray(observed_intersection, graphs.ray(observed_point, waitingRays[j].p1)) && graphs.length_squared(observed_point, waitingRays[j].p1) > 1e-5)
                  {

                    ctx.globalAlpha = alpha0 * (waitingRays[j].brightness + last_ray.brightness) * 0.5;
                    if (s_point)
                    {
                      rpd = (observed_intersection.x - waitingRays[j].p1.x) * (s_point.x - waitingRays[j].p1.x) + (observed_intersection.y - waitingRays[j].p1.y) * (s_point.y - waitingRays[j].p1.y);
                      //(observed_intersection-waitingRays[j].p1)與(s_point-waitingRays[j].p1)之內積
                    }
                    else
                    {
                      rpd = (observed_intersection.x - waitingRays[j].p1.x) * (waitingRays[j].p2.x - waitingRays[j].p1.x) + (observed_intersection.y - waitingRays[j].p1.y) * (waitingRays[j].p2.y - waitingRays[j].p1.y);
                      //(observed_intersection-waitingRays[j].p1)與(waitingRays[j].p2-waitingRays[j].p1)之內積
                    }
                    if (rpd < 0)
                    {
                      //虛像
                      canvasPainter.draw(observed_intersection, 'rgb(255,128,0)'); //畫出像
                    }
                    else if (rpd < s_lensq)
                    {
                      //實像
                      canvasPainter.draw(observed_intersection, 'rgb(255,255,128)'); //畫出像
                    }
                    canvasPainter.draw(graphs.segment(observed_point, observed_intersection), 'rgb(0,0,255)'); //畫出連線
                  }
                  else
                  {
                    canvasPainter.draw(graphs.ray(observed_point, waitingRays[j].p1), 'rgb(0,0,255)'); //畫出觀察到的光線(射線)
                  }
                }
                else //if(last_intersection && (last_intersection.x*last_intersection.x+last_intersection.y*last_intersection.y>100))
                {
                  if (last_intersection)
                  {
                    canvasPainter.draw(graphs.ray(observed_point, waitingRays[j].p1), 'rgb(0,0,255)'); //畫出觀察到的光線(射線)
                  }
                  /*
                  else
                  {
                    canvasPainter.draw(graphs.ray(observed_point,waitingRays[j].p1),canvas,"rgb(255,0,0)");
                  }
                  */
                }
              }
              last_intersection = observed_intersection;
            }
            else
            {
              last_intersection = null;
            }
          }

          if (mode == 'images' && last_ray)
          {
            //模式:像
            if (!waitingRays[j].gap)
            {

              observed_intersection = graphs.intersection_2line(waitingRays[j], last_ray);
              if (last_intersection && graphs.length_squared(last_intersection, observed_intersection) < 25)
              {
                ctx.globalAlpha = alpha0 * (waitingRays[j].brightness + last_ray.brightness) * 0.5;

                if (s_point)
                {
                  rpd = (observed_intersection.x - waitingRays[j].p1.x) * (s_point.x - waitingRays[j].p1.x) + (observed_intersection.y - waitingRays[j].p1.y) * (s_point.y - waitingRays[j].p1.y);
                  //(observed_intersection-waitingRays[j].p1)與(s_point-waitingRays[j].p1)之內積
                }
                else
                {
                  rpd = (observed_intersection.x - waitingRays[j].p1.x) * (waitingRays[j].p2.x - waitingRays[j].p1.x) + (observed_intersection.y - waitingRays[j].p1.y) * (waitingRays[j].p2.y - waitingRays[j].p1.y);
                  //(observed_intersection-waitingRays[j].p1)與(waitingRays[j].p2-waitingRays[j].p1)之內積
                }

                if (rpd < 0)
                {
                  //虛像
                  canvasPainter.draw(observed_intersection, 'rgb(255,128,0)'); //畫出像
                }
                else if (rpd < s_lensq)
                {
                  //實像
                  canvasPainter.draw(observed_intersection, 'rgb(255,255,128)'); //畫出像
                }
                else
                {
                  //虛物
                  canvasPainter.draw(observed_intersection, 'rgb(80,80,80)'); //畫出像
                }
              }
              last_intersection = observed_intersection;
            }

          }




          if (last_s_obj_index != s_obj_index)
          {
            waitingRays[j].gap = true;
          }
          waitingRays[j].isNew = false;


          //==================
          //last_ray=waitingRays[j];
          last_ray = {p1: waitingRays[j].p1, p2: waitingRays[j].p2};
          //last_s_obj=s_obj;
          last_s_obj_index = s_obj_index;
          if (s_obj)
          {
            objTypes[s_obj.type].shot(s_obj, waitingRays[j], j, s_point, surfaceMerging_objs);
          }
          else
          {
            waitingRays[j] = null;
          }

          shotRayCount = shotRayCount + 1; //已處理光線數量+1
          if (waitingRays[j] && waitingRays[j].exist)
          {
            leftRayCount = leftRayCount + 1;
          }
          //這道光線處理完畢
        }
      }

    }
    ctx.globalAlpha = 1.0;
    //if(showLight)
    //{
      for (var i = 0; i < objs.length; i++)
        {
        objTypes[objs[i].type].draw(objs[i], canvas, true); //畫出objs[i]
        }
    //}
    if (mode == 'observer')
    {
      //畫出即時觀察者
      //var ctx = canvas.getContext('2d');
      ctx.globalAlpha = 1;
      ctx.beginPath();
      ctx.fillStyle = 'blue';
      ctx.arc(observer.c.x, observer.c.y, observer.r, 0, Math.PI * 2, false);
      ctx.fill();
    }
    if (forceStop)
    {
      document.getElementById('status').innerHTML = shotRayCount + ' rays (stopped)';
      forceStop = false;
    }
    else if (hasExceededTime)
    {
      document.getElementById('status').innerHTML = shotRayCount + ' rays';
    }
    else
    {
      document.getElementById('status').innerHTML = shotRayCount + ' rays (' + (new Date() - st_time) + 'ms)';
    }
    document.getElementById('forceStop').style.display = 'none';
    //ctx.stroke();
    setTimeout(draw_, 10);
  }



  //////////////////////////////////////////////////////////////////////////////////////////////////////
  //========================================滑鼠動作區==================================================
  //////////////////////////////////////////////////////////////////////////////////////////////////////


  function mouseOnPoint(mouse, point)
  {
    return graphs.length_squared(mouse, point) < clickExtent_point * clickExtent_point;
  }

  function mouseOnPoint_construct(mouse, point)
  {
    return graphs.length_squared(mouse, point) < clickExtent_point_construct * clickExtent_point_construct;
  }

  function mouseOnSegment(mouse, segment)
  {
    var d_per = Math.pow((mouse.x - segment.p1.x) * (segment.p1.y - segment.p2.y) + (mouse.y - segment.p1.y) * (segment.p2.x - segment.p1.x), 2) / ((segment.p1.y - segment.p2.y) * (segment.p1.y - segment.p2.y) + (segment.p2.x - segment.p1.x) * (segment.p2.x - segment.p1.x)); //類似於滑鼠與直線垂直距離
    var d_par = (segment.p2.x - segment.p1.x) * (mouse.x - segment.p1.x) + (segment.p2.y - segment.p1.y) * (mouse.y - segment.p1.y); //類似於滑鼠在直線上投影位置
    return d_per < clickExtent_line * clickExtent_line && d_par >= 0 && d_par <= graphs.length_segment_squared(segment);
  }

  function mouseOnLine(mouse, line)
  {
    var d_per = Math.pow((mouse.x - line.p1.x) * (line.p1.y - line.p2.y) + (mouse.y - line.p1.y) * (line.p2.x - line.p1.x), 2) / ((line.p1.y - line.p2.y) * (line.p1.y - line.p2.y) + (line.p2.x - line.p1.x) * (line.p2.x - line.p1.x)); //類似於滑鼠與直線垂直距離
    return d_per < clickExtent_line * clickExtent_line;
  }

  //將滑鼠位置吸附至指定的方向中之最接近者(該方向直線上之投影點)
  function snapToDirection(mouse, basePoint, directions, snapData)
  {
    var x = mouse.x - basePoint.x;
    var y = mouse.y - basePoint.y;

    if (snapData && snapData.locked)
    {
      //已經鎖定吸附對象
      var k = (directions[snapData.i0].x * x + directions[snapData.i0].y * y) / (directions[snapData.i0].x * directions[snapData.i0].x + directions[snapData.i0].y * directions[snapData.i0].y);
      return graphs.point(basePoint.x + k * directions[snapData.i0].x, basePoint.y + k * directions[snapData.i0].y);
    }
    else
    {
      var i0;
      var d_sq;
      var d0_sq = Infinity;
      for (var i = 0; i < directions.length; i++)
      {
        d_sq = (directions[i].y * x - directions[i].x * y) * (directions[i].y * x - directions[i].x * y) / (directions[i].x * directions[i].x + directions[i].y * directions[i].y);
        if (d_sq < d0_sq)
        {
          d0_sq = d_sq;
          i0 = i;
        }
      }

      if (snapData && x * x + y * y > snapToDirection_lockLimit_squared)
      {
        //鎖定吸附對象
        snapData.locked = true;
        snapData.i0 = i0;
      }

      var k = (directions[i0].x * x + directions[i0].y * y) / (directions[i0].x * directions[i0].x + directions[i0].y * directions[i0].y);
      return graphs.point(basePoint.x + k * directions[i0].x, basePoint.y + k * directions[i0].y);
    }
  }

  //================================================================================================================================
  //=========================================================MouseDown==============================================================
  function canvas_onmousedown(e) {
  //滑鼠按下時
  //console.log(e.which);
  if (e.changedTouches) {
    var et = e.changedTouches[0];
  } else {
    var et = e;
  }
  var mouse_nogrid = graphs.point((et.pageX - e.target.offsetLeft - origin.x) / scale, (et.pageY - e.target.offsetTop - origin.y) / scale); //滑鼠實際位置
  mouse_lastmousedown = mouse_nogrid;
  if (positioningObj != -1)
  {
    confirmPositioning(e.ctrlKey, e.shiftKey);
    if (!(e.which && e.which == 3))
    {
      return;
    }
  }


  if (!((e.which && (e.which == 1 || e.which == 3)) || (e.changedTouches)))
  {
    return;
  }

  //if(document.getElementById("grid").checked || e.altKey)
  if (document.getElementById('grid').checked)
  {
    //使用格線
    mouse = graphs.point(Math.round(((et.pageX - e.target.offsetLeft - origin.x) / scale) / gridSize) * gridSize, Math.round(((et.pageY - e.target.offsetTop - origin.y) / scale) / gridSize) * gridSize);

  }
  else
  {
    //不使用格線
    mouse = mouse_nogrid;
  }



  if (isConstructing)
  {
    if ((e.which && e.which == 1) || (e.changedTouches))
    {
      //只有滑鼠左鍵才反應
      //若有一個物件正在被建立,則將動作直接傳給它
      objTypes[objs[objs.length - 1].type].c_mousedown(objs[objs.length - 1], mouse);
    }
  }
  else
  {
    // lockobjs prevents selection, but alt overrides it
    if ((!(document.getElementById('lockobjs').checked) != (e.altKey && AddingObjType != '')) && !(e.which == 3))
    {
      //搜尋每個物件,尋找滑鼠按到的物件

      draggingPart = {};

      if (mode == 'observer')
      {
        if (graphs.length_squared(mouse_nogrid, observer.c) < observer.r * observer.r)
        {
          //滑鼠按到觀察者
          draggingObj = -4;
          draggingPart = {};
          //draggingPart.part=0;
          draggingPart.mouse0 = mouse; //開始拖曳時的滑鼠位置
          draggingPart.mouse1 = mouse; //拖曳時上一點的滑鼠位置
          draggingPart.snapData = {};
          return;
        }
      }

      var ret = selectionSearch(mouse_nogrid);
      if (ret.targetObj_index != -1)
        {
        //最後決定選擇targetObj_index
        selectObj(ret.targetObj_index);
        draggingPart = ret.mousePart;
        draggingPart.originalObj = JSON.parse(JSON.stringify(objs[ret.targetObj_index])); //暫存拖曳前的物件狀態
        draggingPart.hasDuplicated = false;
        draggingObj = ret.targetObj_index;
        return;
        }
      }

    if (draggingObj == -1)
      {
      //====================滑鼠按到了空白處=============================
       if ((AddingObjType == '') || (e.which == 3))
       {
       //====================準備平移整個畫面===========================
         draggingObj = -3;
         draggingPart = {};
         //draggingPart.part=0;
         draggingPart.mouse0 = mouse; //開始拖曳時的滑鼠位置
         draggingPart.mouse1 = mouse; //拖曳時上一點的滑鼠位置
         draggingPart.mouse2 = origin; //Original origin.
         draggingPart.snapData = {};
         document.getElementById('obj_settings').style.display = 'none';
         selectedObj = -1;
       }
       else
       {
       //=======================建立新的物件========================
        objs[objs.length] = objTypes[AddingObjType].create(mouse);
        isConstructing = true;
        constructionPoint = mouse;
        if (objs[selectedObj])
        {
          if (hasSameAttrType(objs[selectedObj], objs[objs.length - 1]))
          {
            objs[objs.length - 1].p = objs[selectedObj].p; //讓此物件的附加屬性與上一個選取的物件相同(若類型相同)
          }
        }
        selectObj(objs.length - 1);
        objTypes[objs[objs.length - 1].type].c_mousedown(objs[objs.length - 1], mouse);
       }
      }
  }
  }

  // search for best object to select at mouse position
  function selectionSearch(mouse_nogrid) {
    var i;
    var mousePart_;
    var click_lensq = Infinity;
    var click_lensq_temp;
    var targetObj_index = -1;
    //var targetObj_index_temp;
    var targetIsPoint = false;
    var mousePart;

    for (var i = 0; i < objs.length; i++) {
      if (typeof objs[i] != 'undefined') {
        mousePart_ = {};
        if (objTypes[objs[i].type].clicked(objs[i], mouse_nogrid, mouse, mousePart_)) {
          //clicked()回傳true表示滑鼠按到了該物件

          if (mousePart_.targetPoint) {
            //滑鼠按到一個點
            targetIsPoint = true; //一旦發現能夠按到點,就必須按到點
            var click_lensq_temp = graphs.length_squared(mouse_nogrid, mousePart_.targetPoint);
            if (click_lensq_temp <= click_lensq) {
              targetObj_index = i; //按到點的情況下,選擇最接近滑鼠的
              click_lensq = click_lensq_temp;
              mousePart = mousePart_;
            }
          } else if (!targetIsPoint) {
            //滑鼠按到的不是點,且到目前為止未按到點
            targetObj_index = i; //按到非點的情況下,選擇最後建立的
            mousePart = mousePart_;
          }
        }
      }
    }
    return { mousePart: mousePart, targetObj_index: targetObj_index };
  }


  //================================================================================================================================
  //========================================================MouseMove===============================================================
  function canvas_onmousemove(e) {
  //滑鼠移動時
  if (e.changedTouches) {
    var et = e.changedTouches[0];
  } else {
    var et = e;
  }
  var mouse_nogrid = graphs.point((et.pageX - e.target.offsetLeft - origin.x) / scale, (et.pageY - e.target.offsetTop - origin.y) / scale); //滑鼠實際位置
  var mouse2;
  //if(document.getElementById("grid").checked != e.altKey)
  if (document.getElementById('grid').checked && !(e.altKey && !isConstructing))
  {
    //使用格線
    mouse2 = graphs.point(Math.round(((et.pageX - e.target.offsetLeft - origin.x) / scale) / gridSize) * gridSize, Math.round(((et.pageY - e.target.offsetTop - origin.y) / scale) / gridSize) * gridSize);
  }
  else
  {
    //不使用格線
    mouse2 = mouse_nogrid;
  }

  if (mouse2.x == mouse.x && mouse2.y == mouse.y)
  {
    return;
  }
  mouse = mouse2;


  if (isConstructing)
  {
    // highlight object being constructed
    mouseObj = objs[objs.length-1];

    //若有一個物件正在被建立,則將動作直接傳給它
    objTypes[objs[objs.length - 1].type].c_mousemove(objs[objs.length - 1], mouse, e.ctrlKey, e.shiftKey);
  }
  else
  {
    var instantObserver = mode == 'observed_light' || mode == 'observed_images';
    if (draggingObj == -4)
    {
      if (e.shiftKey)
      {
        var mouse_snapped = snapToDirection(mouse, draggingPart.mouse0, [{x: 1, y: 0},{x: 0, y: 1}], draggingPart.snapData);
      }
      else
      {
        var mouse_snapped = mouse;
        draggingPart.snapData = {}; //放開shift時解除原先之拖曳方向鎖定
      }

      var mouseDiffX = (mouse_snapped.x - draggingPart.mouse1.x); //目前滑鼠位置與上一次的滑鼠位置的X軸差
      var mouseDiffY = (mouse_snapped.y - draggingPart.mouse1.y); //目前滑鼠位置與上一次的滑鼠位置的Y軸差

      observer.c.x += mouseDiffX;
      observer.c.y += mouseDiffY;

      //更新滑鼠位置
      draggingPart.mouse1 = mouse_snapped;
      draw();
    }

    var returndata;
    if (draggingObj >= 0)
      {
       //此時,代表滑鼠正在拖曳一個物件

      objTypes[objs[draggingObj].type].dragging(objs[draggingObj], mouse, draggingPart, e.ctrlKey, e.shiftKey);
      //如果正在拖曳整個物件,則按Ctrl鍵時複製原物件
      if (draggingPart.part == 0)
      {
        if (e.ctrlKey && !draggingPart.hasDuplicated)
        {

          objs[objs.length] = draggingPart.originalObj;
          draggingPart.hasDuplicated = true;
        }
        if (!e.ctrlKey && draggingPart.hasDuplicated)
        {
          objs.length--;
          draggingPart.hasDuplicated = false;
        }
      }

      draw();
      }

    if (draggingObj == -3)
    {
      //====================平移整個畫面===========================
      //此時mouse為目前滑鼠位置,draggingPart.mouse1為上一次的滑鼠位置

      if (e.shiftKey)
      {
        var mouse_snapped = snapToDirection(mouse_nogrid, draggingPart.mouse0, [{x: 1, y: 0},{x: 0, y: 1}], draggingPart.snapData);
      }
      else
      {
        var mouse_snapped = mouse_nogrid;
        draggingPart.snapData = {}; //放開shift時解除原先之拖曳方向鎖定
      }

      var mouseDiffX = (mouse_snapped.x - draggingPart.mouse1.x); //目前滑鼠位置與上一次的滑鼠位置的X軸差
      var mouseDiffY = (mouse_snapped.y - draggingPart.mouse1.y); //目前滑鼠位置與上一次的滑鼠位置的Y軸差
      /*for (var i = 0; i < objs.length; i++)
      {
        objTypes[objs[i].type].move(objs[i], mouseDiffX, mouseDiffY);
      }*/
      //draggingPart.mouse1 = mouse_snapped; //將"上一次的滑鼠位置"設為目前的滑鼠位置(給下一次使用)
      /*if (observer)
      {
        observer.c.x += mouseDiffX;
        observer.c.y += mouseDiffY;
      }*/
      origin.x = mouseDiffX * scale + draggingPart.mouse2.x;
      origin.y = mouseDiffY * scale + draggingPart.mouse2.y;
      draw();
    }

    if (draggingObj == -1 && !document.getElementById('lockobjs').checked) {
      // highlight object under mouse cursor
      var ret = selectionSearch(mouse_nogrid);
      var newMouseObj = (ret.targetObj_index == -1) ? null : objs[ret.targetObj_index];
      if (mouseObj != newMouseObj) {
        mouseObj = newMouseObj;
        draw();
      }
    }
  }
  }
  //==================================================================================================================================
  //==============================MouseUp===============================
  function canvas_onmouseup(e) {
  //滑鼠放開時
  /*
  if(document.getElementById("grid").checked != e.ctrlKey)
  {
    //使用格線
    var mouse=graphs.point(Math.round((e.pageX-e.target.offsetLeft)/gridSize)*gridSize,Math.round((e.pageY-e.target.offsetTop)/gridSize)*gridSize)
  }
  else
  {
    //不使用格線
    var mouse=graphs.point(e.pageX-e.target.offsetLeft,e.pageY-e.target.offsetTop)
  }
  */
  //document.getElementById('status').innerHTML=mouse.x;
  if (isConstructing)
  {
    if ((e.which && e.which == 1) || (e.changedTouches))
    {
      //若有一個物件正在被建立,則將動作直接傳給它
      objTypes[objs[objs.length - 1].type].c_mouseup(objs[objs.length - 1], mouse);
      if (!isConstructing)
      {
        //該物件已經表示建立完畢
        createUndoPoint();
      }
    }
  }
  else
  {
    if (e.which && e.which == 3 && draggingObj == -3 && mouse.x == draggingPart.mouse0.x && mouse.y == draggingPart.mouse0.y)
    {
      draggingObj = -1;
      draggingPart = {};
      canvas_ondblclick(e);
      return;
    }
    draggingObj = -1;
    draggingPart = {};
    createUndoPoint();
  }



  }


  function canvas_ondblclick(e) {
    console.log("dblclick");
    var mouse = graphs.point((e.pageX - e.target.offsetLeft - origin.x) / scale, (e.pageY - e.target.offsetTop - origin.y) / scale); //滑鼠實際位置(一律不使用格線)
    if (isConstructing)
    {
    }
    else if (mouseOnPoint(mouse, mouse_lastmousedown))
    {
      draggingPart = {};
      if (mode == 'observer')
      {
        if (graphs.length_squared(mouse, observer.c) < observer.r * observer.r)
        {

          //滑鼠按到觀察者
          positioningObj = -4;
          draggingPart = {};
          draggingPart.targetPoint = graphs.point(observer.c.x, observer.c.y);
          draggingPart.snapData = {};

          document.getElementById('xybox').style.left = (draggingPart.targetPoint.x * scale + origin.x) + 'px';
          document.getElementById('xybox').style.top = (draggingPart.targetPoint.y * scale + origin.y) + 'px';
          document.getElementById('xybox').value = '(' + (draggingPart.targetPoint.x) + ',' + (draggingPart.targetPoint.y) + ')';
          document.getElementById('xybox').size = document.getElementById('xybox').value.length;
          document.getElementById('xybox').style.display = '';
          document.getElementById('xybox').select();
          document.getElementById('xybox').setSelectionRange(1, document.getElementById('xybox').value.length - 1);
          console.log("show xybox");
          //e.cancelBubble = true;
          //if (e.stopPropagation) e.stopPropagation();
          xyBox_cancelContextMenu = true;

          return;
        }
      }


      //搜尋每個物件,尋找滑鼠按到的物件
      var draggingPart_ = {};
      var click_lensq = Infinity;
      var click_lensq_temp;
      var targetObj_index = -1;
      //var targetObj_index_temp;
      //var targetIsPoint=false;

      //for(var i=objs.length-1;i>=0;i--)
      for (var i = 0; i < objs.length; i++)
        {
        if (typeof objs[i] != 'undefined')
          {
            draggingPart_ = {};
            if (objTypes[objs[i].type].clicked(objs[i], mouse, mouse, draggingPart_))
            {
              //clicked()回傳true表示滑鼠按到了該物件

              if (draggingPart_.targetPoint)
              {
                //滑鼠按到一個點
                //targetIsPoint=true; //一旦發現能夠按到點,就必須按到點
                click_lensq_temp = graphs.length_squared(mouse, draggingPart_.targetPoint);
                if (click_lensq_temp <= click_lensq)
                {
                  targetObj_index = i; //按到點的情況下,選擇最接近滑鼠的
                  click_lensq = click_lensq_temp;
                  draggingPart = draggingPart_;
                }
              }
            }
          }
        }
        if (targetObj_index != -1)
        {
          selectObj(targetObj_index);
          draggingPart.originalObj = JSON.parse(JSON.stringify(objs[targetObj_index])); //暫存拖曳前的物件狀態
          draggingPart.hasDuplicated = false;
          positioningObj = targetObj_index; //輸入位置的物件設為i

          document.getElementById('xybox').style.left = (draggingPart.targetPoint.x * scale + origin.x) + 'px';
          document.getElementById('xybox').style.top = (draggingPart.targetPoint.y * scale + origin.y) + 'px';
          document.getElementById('xybox').value = '(' + (draggingPart.targetPoint.x) + ',' + (draggingPart.targetPoint.y) + ')';
          document.getElementById('xybox').size = document.getElementById('xybox').value.length;
          document.getElementById('xybox').style.display = '';
          document.getElementById('xybox').select();
          document.getElementById('xybox').setSelectionRange(1, document.getElementById('xybox').value.length - 1);
          console.log("show xybox");
          //e.cancelBubble = true;
          //if (e.stopPropagation) e.stopPropagation();
          xyBox_cancelContextMenu = true;
        }
    }

  }


  window.onresize = function(e) {
  if (ctx)
  {
    canvas.width = window.innerWidth;
    canvas.height = window.innerHeight;
    draw();
  }
  };

  function selectObj(index)
  {
    if (index < 0 || index >= objs.length)
    {
      //若此物件不存在
      selectedObj = -1;
      document.getElementById('obj_settings').style.display = 'none';
      return;
    }
    selectedObj = index;
    document.getElementById('obj_name').innerHTML = document.getElementById('tool_' + objs[index].type).dataset['n'];
    if (objTypes[objs[index].type].p_name)
    {
      //若此物件有可調整的參數(如折射率)
      document.getElementById('p_box').style.display = '';
      var p_temp = objs[index].p;
      //document.getElementById('p_name').innerHTML=objTypes[objs[index].type].p_name;
      document.getElementById('p_name').innerHTML = document.getElementById('tool_' + objs[index].type).dataset['p'];
      var type = objTypes[objs[index].type].p_type;
      if (type == 'string') {
        document.getElementById('objAttr_range').style.display = 'none';
        document.getElementById('objAttr_text').style.width = '200px';
      } else {
        document.getElementById('objAttr_range').style.display = '';
        document.getElementById('objAttr_range').min = objTypes[objs[index].type].p_min;
        document.getElementById('objAttr_range').max = objTypes[objs[index].type].p_max;
        document.getElementById('objAttr_range').step = objTypes[objs[index].type].p_step;
        document.getElementById('objAttr_range').value = p_temp;
        document.getElementById('objAttr_text').style.width = '40px';
      }
      document.getElementById('objAttr_text').value = p_temp;
      objs[index].p = p_temp;
      if (type != 'string') {
        for (var i = 0; i < objs.length; i++)
        {
          if (i != selectedObj && hasSameAttrType(objs[i], objs[selectedObj]))
          {
            //若有另一個相同type的物件,則顯示"套用全部"選項
            document.getElementById('setAttrAll_box').style.display = '';
            //document.getElementById('setAttrAll').checked=false;
            break;
          }
          if (i == objs.length - 1)
          {
            document.getElementById('setAttrAll_box').style.display = 'none';
          }
        }
      } else {
        document.getElementById('setAttrAll_box').style.display = 'none';
        document.getElementById('setAttrAll').checked=false;
      }
    }
    else
    {
      document.getElementById('p_box').style.display = 'none';
    }

    document.getElementById('obj_settings').style.display = '';
  }

  function hasSameAttrType(obj1, obj2)
  {
    //obj1.type==obj2.type
    //objTypes[obj1.type].p_name==objTypes[obj2.type].p_name
    return document.getElementById('tool_' + obj1.type).dataset['n'] == document.getElementById('tool_' + obj2.type).dataset['n'];
  }

  function setAttr(value)
  {
    //alert(value)
    var type = objTypes[objs[selectedObj].type].p_type;
    if (type != 'string') {
      value *= 1;
      document.getElementById('objAttr_range').value = value;
    }
    objs[selectedObj].p = value;
    document.getElementById('objAttr_text').value = value;
    if (document.getElementById('setAttrAll').checked)
    {
      for (var i = 0; i < objs.length; i++)
      {
        if (hasSameAttrType(objs[i], objs[selectedObj]))
        {
          objs[i].p = value;
        }
      }
    }
    draw();
  }

  function confirmPositioning(ctrl, shift)
  {
    var xyData = JSON.parse('[' + document.getElementById('xybox').value.replace(/\(|\)/g, '') + ']');
    //if(xyData.length==2)
    //只有當輸入兩個數值(座標)時才進行動作
    if (xyData.length == 2)
    {
      if (positioningObj == -4)
      {
        //觀察者
        observer.c.x = xyData[0];
        observer.c.y = xyData[1];
      }
      else
      {
        //物件
        objTypes[objs[positioningObj].type].dragging(objs[positioningObj], graphs.point(xyData[0], xyData[1]), draggingPart, ctrl, shift);
      }
      draw();
      createUndoPoint();
    }

    endPositioning();
  }

  function endPositioning()
  {
    document.getElementById('xybox').style.display = 'none';
    positioningObj = -1;
    draggingPart = {};
  }

  function removeObj(index)
  {
    for (var i = index; i < objs.length - 1; i++)
    {
      objs[i] = JSON.parse(JSON.stringify(objs[i + 1]));
    }
    isConstructing = false;
    objs.length = objs.length - 1;
    selectedObj--;
    selectObj(selectedObj);
  }

  function createUndoPoint()
  {
    undoIndex = (undoIndex + 1) % undoLimit;
    undoUBound = undoIndex;
    document.getElementById('undo').disabled = false;
    document.getElementById('redo').disabled = true;
    undoArr[undoIndex] = document.getElementById('textarea1').value;
    if (undoUBound == undoLBound)
    {
      //復原步數已達上限
      undoLBound = (undoLBound + 1) % undoLimit;
    }
  }

  function undo()
  {
    if (isConstructing)
    {
      //假如按下復原時,使用者正在建立一個物件,則此時只將建立動作終止,而不做真正的復原

      isConstructing = false;
      objs.length--;
      selectObj(-1);

      draw();
      return;
    }
    if (positioningObj != -1)
    {
      //假如按下復原時,使用者正在輸入座標,則此時只將輸入座標動作終止,而不做真正的復原
      endPositioning();
      return;
    }
    if (undoIndex == undoLBound)
        //已達復原資料下界
        return;
    undoIndex = (undoIndex + (undoLimit - 1)) % undoLimit;
    document.getElementById('textarea1').value = undoArr[undoIndex];
    JSONInput();
    document.getElementById('redo').disabled = false;
    if (undoIndex == undoLBound)
    {
      //已達復原資料下界
      document.getElementById('undo').disabled = true;
    }

  }

  function redo()
  {
    isConstructing = false;
    endPositioning();
    if (undoIndex == undoUBound)
      //已達復原資料下界
      return;
    undoIndex = (undoIndex + 1) % undoLimit;
    document.getElementById('textarea1').value = undoArr[undoIndex];
    JSONInput();
    document.getElementById('undo').disabled = false;
    if (undoIndex == undoUBound)
    {
      //已達復原資料下界
      document.getElementById('redo').disabled = true;
    }
  }

  function initParameters()
  {
    isConstructing = false;
    endPositioning();
    objs.length = 0;
    selectObj(-1);

    //AddingObjType="";
    rayDensity_light = 0.1; //光線密度(光線相關模式)
    rayDensity_images = 1; //光線密度(像相關模式)
    window.toolBarViewModel.rayDensity.value(rayDensity_light);
    extendLight = false; //觀察者的影像
    showLight = true; //顯示光線
    origin = {x: 0, y: 0};
    observer = null;
    scale = 1;
    window.toolBarViewModel.zoom.value(scale * 100);
    //mode="light";
    toolbtn_clicked('laser');
    modebtn_clicked('light');

    //Reset new UI.
    window.toolBarViewModel.tools.selected("Ray");
    window.toolBarViewModel.modes.selected("Rays");
    window.toolBarViewModel.c1.selected(false);
    window.toolBarViewModel.c2.selected(false);
    window.toolBarViewModel.c3.selected(false);

    document.getElementById('lockobjs').checked = false;
    document.getElementById('grid').checked = false;
    document.getElementById('showgrid').checked = false;

    document.getElementById('setAttrAll').checked = false;

    draw();
    //createUndoPoint();
  }

  window.onkeydown = function(e)
  {
    //console.log(e.keyCode);
    //console.log(e.ctrlKey);

    //Ctrl+Z
    if (e.ctrlKey && e.keyCode == 90)
    {
    if (document.getElementById('undo').disabled == false)
    {
      undo();
    }
    return false;
    }

    //Ctrl+D
    if (e.ctrlKey && e.keyCode == 68)
    {
    objs[objs.length] = JSON.parse(JSON.stringify(objs[selectedObj]));
    draw();
    createUndoPoint();
    return false;
    }
    //Ctrl+Y
    if (e.ctrlKey && e.keyCode == 89)
    {
      document.getElementById('redo').onclick();
    }

    //Ctrl+S
    if (e.ctrlKey && e.keyCode == 83)
    {
      document.getElementById('save').onclick();
    }

    //Ctrl+O
    if (e.ctrlKey && e.keyCode == 79)
    {
      document.getElementById('open').onclick();
    }

    /*
    if(e.altKey && e.keyCode==78)
    {
    //Alt+N
    cleanAll();
    return false;
    }
    */
    /*
    if(e.altKey && e.keyCode==65)
    {
    //Alt+A
    document.getElementById("objAttr").focus()
    return false;
    }
    */
    //Delete
    if (e.keyCode == 46 || e.keyCode == 8)
    {
    if (selectedObj != -1)
    {
      removeObj(selectedObj);
      draw();
      createUndoPoint();
    }
    return false;
    }

    //Ctrl
    /*
    if(e.keyCode==17)
    {
      if(draggingObj!=-1)
      {
        canvas_onmousemove(e,true);
      }
    }
    */

    //Arrow Keys
    if (e.keyCode >= 37 && e.keyCode <= 40)
    {
      var step = document.getElementById('grid').checked ? gridSize : 1;
      if (selectedObj >= 0)
      {
        if (e.keyCode == 37)
        {
          objTypes[objs[selectedObj].type].move(objs[selectedObj], -step, 0);
        }
        if (e.keyCode == 38)
        {
          objTypes[objs[selectedObj].type].move(objs[selectedObj], 0, -step);
        }
        if (e.keyCode == 39)
        {
          objTypes[objs[selectedObj].type].move(objs[selectedObj], step, 0);
        }
        if (e.keyCode == 40)
        {
          objTypes[objs[selectedObj].type].move(objs[selectedObj], 0, step);
        }
      }
      else if (mode == 'observer')
      {
        if (e.keyCode == 37)
        {
          observer.c.x -= step;
        }
        if (e.keyCode == 38)
        {
          observer.c.y -= step;
        }
        if (e.keyCode == 39)
        {
          observer.c.x += step;
        }
        if (e.keyCode == 40)
        {
          observer.c.y += step;
        }
      }
      else
      {
        for (var i = 0; i < objs.length; i++)
        {
          if (e.keyCode == 37)
          {
            objTypes[objs[i].type].move(objs[i], -step, 0);
          }
          if (e.keyCode == 38)
          {
            objTypes[objs[i].type].move(objs[i], 0, -step);
          }
          if (e.keyCode == 39)
          {
            objTypes[objs[i].type].move(objs[i], step, 0);
          }
          if (e.keyCode == 40)
          {
            objTypes[objs[i].type].move(objs[i], 0, step);
          }
        }
      }
      draw();
    }



};

  window.onkeyup = function(e)
  {
    //Arrow Keys
    if (e.keyCode >= 37 && e.keyCode <= 40)
    {
      createUndoPoint();
    }

  };


  // attributes starting with tmp_ are not written to output
  function JSONreplacer(name, val) {
    if (name.startsWith("tmp_"))
      return undefined;
    return val;
  }

  //=========================================JSON輸出/輸入====================================================
  function JSONOutput()
  {
<<<<<<< HEAD
    document.getElementById('textarea1').value = JSON.stringify({version: 2, objs: objs, mode: mode, rayDensity_light: rayDensity_light, rayDensity_images: rayDensity_images, observer: observer, origin: origin, scale: scale},null, 2);
=======
    document.getElementById('textarea1').value = JSON.stringify({version: 2, objs: objs, mode: mode, rayDensity_light: rayDensity_light, rayDensity_images: rayDensity_images, observer: observer, origin: origin, scale: scale}, JSONreplacer, 2);
>>>>>>> 6d86ae6b
    if (typeof(Storage) !== "undefined") {
      localStorage.rayOpticsData = document.getElementById('textarea1').value;
    }
  }
  function JSONInput()
  {
    var jsonData = JSON.parse(document.getElementById('textarea1').value);
    if (typeof jsonData != 'object')return;
    //console.log(jsonData);
    if (!jsonData.version)
    {
      //為"線光學模擬1.0"或之前的格式
      //var str1=document.getElementById("textarea1").value.replace(/"point"|"xxa"/g,"1").replace(/"circle"|"xxf"/g,"5");
      var str1 = document.getElementById('textarea1').value.replace(/"point"|"xxa"|"aH"/g, '1').replace(/"circle"|"xxf"/g, '5').replace(/"k"/g, '"objs"').replace(/"L"/g, '"p1"').replace(/"G"/g, '"p2"').replace(/"F"/g, '"p3"').replace(/"bA"/g, '"exist"').replace(/"aa"/g, '"parallel"').replace(/"ba"/g, '"mirror"').replace(/"bv"/g, '"lens"').replace(/"av"/g, '"notDone"').replace(/"bP"/g, '"lightAlpha"').replace(/"ab"|"observed_light"|"observed_images"/g, '"observer"');
      jsonData = JSON.parse(str1);
      if (!jsonData.objs)
      {
        jsonData = {objs: jsonData};
      }
      if (!jsonData.mode)
      {
        jsonData.mode = 'light';
      }
      if (!jsonData.rayDensity_light)
      {
        jsonData.rayDensity_light = 1;
      }
      if (!jsonData.rayDensity_images)
      {
        jsonData.rayDensity_images = 1;
      }
      if (!jsonData.scale)
      {
        jsonData.scale = 1;
      }
      jsonData.version = 1;
    }
    if (jsonData.version == 1)
    {
      //"線光學模擬1.1"至"線光學模擬1.2"
      jsonData.origin = {x: 0, y: 0};
    }
    if (jsonData.version > 2)
    {
      //為比此版本新的檔案版本
      return;
    }
    //TODO: Create new version.
    if (!jsonData.scale)
    {
      jsonData.scale = 1;
    }

    objs = jsonData.objs;
    rayDensity_light = jsonData.rayDensity_light;
    rayDensity_images = jsonData.rayDensity_images;
    observer = jsonData.observer;
    origin = jsonData.origin;
    scale = jsonData.scale;
    modebtn_clicked(jsonData.mode);
    selectObj(selectedObj);
    //draw();
  }

  function accessJSON()
  {
    if (document.getElementById('textarea1').style.display == 'none')
    {
      document.getElementById('textarea1').style.display = '';
      document.getElementById('textarea1').select();
    }
    else
    {
      document.getElementById('textarea1').style.display = 'none';
    }

  }


  function toolbtn_mouseentered(tool, e)
  {
    hideAllLists();
  }

  function toolbtn_clicked(tool, e)
  {

    tools_normal.forEach(function(element, index)
    {
      document.getElementById('tool_' + element).className = 'toolbtn';

    });
    tools_withList.forEach(function(element, index)
    {
      document.getElementById('tool_' + element).className = 'toolbtn';
    });
    tools_inList.forEach(function(element, index)
    {
      document.getElementById('tool_' + element).className = 'toollistbtn';
    });

    hideAllLists();

    document.getElementById('tool_' + tool).className = 'toolbtnselected';
    AddingObjType = tool;
    if (tool == "mirror_") {
      var t = window.toolBarViewModel.mirrors.selected();
      if (t == "Segment")
        AddingObjType = "mirror";
      else if (t == "Circular Arc")
        AddingObjType = "arcmirror";
      else if (t == "Parabolic")
        AddingObjType = "parabolicmirror";
      else if (t == "Beam Splitter")
        AddingObjType = "beamsplitter";
      else if (t == "Ideal Curved")
        AddingObjType = "idealmirror";
    } else if (tool == "refractor_") {
      var t = window.toolBarViewModel.glasses.selected();
      if (t == "Half-plane")
        AddingObjType = "halfplane";
      else if (t == "Circle")
        AddingObjType = "circlelens";
      else if (t == "Free-shape")
        AddingObjType = "refractor";
      else if (t == "Ideal Lens")
        AddingObjType = "lens";
      else if (t == "Spherical Lens")
        AddingObjType = "sphericallens";
    }
  }

  function toolbtnwithlist_mouseentered(tool, e)
  {
    //console.log("tool_"+tool)
    /*hideAllLists();
    var rect = document.getElementById('tool_' + tool).getBoundingClientRect();
    //console.log(document.getElementById("tool_"+tool+"list"))
    document.getElementById('tool_' + tool + 'list').style.left = rect.left + 'px';
    document.getElementById('tool_' + tool + 'list').style.top = rect.bottom + 'px';
    document.getElementById('tool_' + tool + 'list').style.display = '';
    if (document.getElementById('tool_' + tool).className == 'toolbtn')
    {
      document.getElementById('tool_' + tool).className = 'toolbtnwithlisthover';
    }*/
  }

  function toolbtnwithlist_mouseleft(tool, e)
  {
    //console.log("btnout")

    /*var rect = document.getElementById('tool_' + tool + 'list').getBoundingClientRect();
    mouse = graphs.point(e.pageX, e.pageY);
    //console.log(rect)
    //console.log(mouse)
    if (mouse.x < rect.left || mouse.x > rect.right || mouse.y < rect.top - 5 || mouse.y > rect.bottom)
    {
      //滑鼠不在下拉選單上
      document.getElementById('tool_' + tool + 'list').style.display = 'none';
      if (document.getElementById('tool_' + tool).className == 'toolbtnwithlisthover')
      {
        document.getElementById('tool_' + tool).className = 'toolbtn';
      }
    }*/

  }

  function toollist_mouseleft(tool, e)
  {
    //console.log("listout")
    var rect = document.getElementById('tool_' + tool).getBoundingClientRect();
    mouse = graphs.point(e.pageX, e.pageY);
    if (mouse.x < rect.left || mouse.x > rect.right || mouse.y < rect.top || mouse.y > rect.bottom + 5)
    {
      //滑鼠不在帶下拉選單的按鈕上
      document.getElementById('tool_' + tool + 'list').style.display = 'none';
      if (document.getElementById('tool_' + tool).className == 'toolbtnwithlisthover')
      {
        document.getElementById('tool_' + tool).className = 'toolbtn';
      }
    }
  }

  function hideAllLists()
  {
    tools_withList.forEach(function(element, index)
    {
      document.getElementById('tool_' + element + 'list').style.display = 'none';
      if (document.getElementById('tool_' + element).className == 'toolbtnwithlisthover')
      {
        document.getElementById('tool_' + element).className = 'toolbtn';
      }
    });
  }

  function toollistbtn_clicked(tool, e)
  {
    //document.getElementById("tool_"+AddingObjType).className="toolbtn";

    var selected_toolbtn; //先前被按下的toolbtn
    var selecting_toolbtnwithlist; //這個toollistbtn所屬的toolbtnwithlist
    tools_withList.forEach(function(element, index)
    {
      if (document.getElementById('tool_' + element).className == 'toolbtnwithlisthover')
      {
        selecting_toolbtnwithlist = element;
      }
      if (document.getElementById('tool_' + element).className == 'toolbtnselected')
      {
        selected_toolbtn = element;
      }
    });
    //console.log([selected_toolbtn,selecting_toolbtnwithlist]);
    if (!selecting_toolbtnwithlist)
    {
      selecting_toolbtnwithlist = selected_toolbtn; //這個toollistbtn屬於先前被按下的toolbtn
    }
    //console.log(selecting_toolbtnwithlist);
    tools_normal.forEach(function(element, index)
    {
      document.getElementById('tool_' + element).className = 'toolbtn';
    });
    tools_withList.forEach(function(element, index)
    {
      document.getElementById('tool_' + element).className = 'toolbtn';
    });
    tools_inList.forEach(function(element, index)
    {
      document.getElementById('tool_' + element).className = 'toollistbtn';
    });

    hideAllLists();

    document.getElementById('tool_' + selecting_toolbtnwithlist).className = 'toolbtnselected';
    document.getElementById('tool_' + tool).className = 'toollistbtnselected';
    AddingObjType = tool;
  }


  function modebtn_clicked(mode1)
  {
    document.getElementById('mode_' + mode).className = 'toolbtn';
    document.getElementById('mode_' + mode1).className = 'toolbtnselected';
    mode = mode1;
    if (mode == 'images' || mode == 'observer')
    {
      //document.getElementById('rayDensity').value = Math.log(rayDensity_images);
      window.toolBarViewModel.rayDensity.value(Math.log(rayDensity_images));
    }
    else
    {
      //document.getElementById('rayDensity').value = Math.log(rayDensity_light);
      window.toolBarViewModel.rayDensity.value(Math.log(rayDensity_light));
    }
    if (mode == 'observer' && !observer)
    {
      //初始化觀察者
      observer = graphs.circle(graphs.point((canvas.width * 0.5 - origin.x) / scale, (canvas.height * 0.5 - origin.y) / scale), 20);
    }


    try {
      draw();
    } catch (error) {
      console.error(error);
      isDrawing = false;
    }
  }



  function cancelMousedownEvent(id)
  {
    document.getElementById(id).onmousedown = function(e)
    {
      e.cancelBubble = true;
      if (e.stopPropagation) e.stopPropagation();
    };
    document.getElementById(id).ontouchstart = function(e)
    {
      e.cancelBubble = true;
      if (e.stopPropagation) e.stopPropagation();
    };
  }


  function setRayDensity(value)
  {
    if (mode == 'images' || mode == 'observer')
    {
      rayDensity_images = value;
    }
    else
    {
      rayDensity_light = value;
    }
  }

  function setScale(value) {
    setScaleWithCenter(value, canvas.width / scale / 2, canvas.height / scale / 2);
  }

  function setScaleWithCenter(value, centerX, centerY) {
    scaleChange = value - scale;
    origin.x *= value / scale;
    origin.y *= value / scale;
    origin.x -= centerX * scaleChange;
    origin.y -= centerY * scaleChange;
    scale = value;
    draw();
  }

  function save()
  {
    JSONOutput();

    var blob = new Blob([document.getElementById('textarea1').value], {type: 'application/json'});
    saveAs(blob, document.getElementById('save_name').value);

    document.getElementById('saveBox').style.display = 'none';
  }

  function open(readFile)
  {
    var reader = new FileReader();
    document.getElementById('save_name').value = readFile.name;
    reader.readAsText(readFile);
    reader.onload = function(evt) {
      var fileString = evt.target.result;
      document.getElementById('textarea1').value = fileString;
      endPositioning();
      selectedObj = -1;
      JSONInput();
      createUndoPoint();
    };

  }
  
  function exportSVG() {
    var ctx1 = ctx;
    ctx = new C2S(canvas.width,canvas.height);
    ctx.fillStyle="black";
    ctx.fillRect(0,0,canvas.width,canvas.height);
    draw();
    var blob = new Blob([ctx.getSerializedSvg()], {type: 'image/svg+xml'});
        saveAs(blob,"export.svg");
    ctx = ctx1;
  }

  var lang = 'en';
  function getMsg(msg) {
    //if (typeof chrome != 'undefined') {
    //  return chrome.i18n.getMessage(msg);
    //} else {
    var m = locales[lang][msg];
    if (m == null) {
      console.log("undefined message: " + msg);
      return msg;
    }
    return m.message;
    //}
  }

  function init_i18n() {
    if (navigator.language) {
      var browser_lang = navigator.language;
      if (browser_lang.toLowerCase() == 'zh-tw') {
        lang = 'zh-TW';
      }
      if (browser_lang.toLowerCase() == 'zh-cn') {
        lang = 'zh-CN';
      }
    }

    var url_lang = location.search.substr(1)
    if (url_lang && locales[url_lang]) {
      lang = url_lang;
    }


    var downarraw = '\u25BC';
    //var downarraw="\u25BE";
    document.title = getMsg('appName');

    //===========toolbar===========
    document.getElementById('toolbar_title').innerHTML = getMsg('toolbar_title');

    //Ray
    document.getElementById('tool_laser').value = getMsg('toolname_laser');
    document.getElementById('tool_laser').dataset['n'] = getMsg('toolname_laser');

    //Point source
    document.getElementById('tool_radiant').value = getMsg('toolname_radiant');
    document.getElementById('tool_radiant').dataset['n'] = getMsg('toolname_radiant');
    document.getElementById('tool_radiant').dataset['p'] = getMsg('brightness');

    //Beam
    document.getElementById('tool_parallel').value = getMsg('toolname_parallel');
    document.getElementById('tool_parallel').dataset['n'] = getMsg('toolname_parallel');
    document.getElementById('tool_parallel').dataset['p'] = getMsg('brightness');

    //Mirror▼
    document.getElementById('tool_mirror_').value = getMsg('toolname_mirror_') + downarraw;

    //Mirror->Line
    document.getElementById('tool_mirror').value = getMsg('tooltitle_mirror');
    document.getElementById('tool_mirror').dataset['n'] = getMsg('toolname_mirror_');

    //Mirror->Circular Arc
    document.getElementById('tool_arcmirror').value = getMsg('tooltitle_arcmirror');
    document.getElementById('tool_arcmirror').dataset['n'] = getMsg('toolname_mirror_');

    //Mirror->Parabolic
    document.getElementById('tool_parabolicmirror').value = getMsg('tooltitle_parabolicmirror');
    document.getElementById('tool_parabolicmirror').dataset['n'] = getMsg('toolname_mirror_');

    //Mirror->Curve (ideal)
    document.getElementById('tool_idealmirror').value = getMsg('tooltitle_idealmirror');
    document.getElementById('tool_idealmirror').dataset['n'] = getMsg('toolname_idealmirror');
    document.getElementById('tool_idealmirror').dataset['p'] = getMsg('focallength');

    //Mirror->Beam Splitter
    document.getElementById('tool_beamsplitter').value = getMsg('tooltitle_beamsplitter');
    document.getElementById('tool_beamsplitter').dataset['n'] = getMsg('toolname_beamsplitter');
    document.getElementById('tool_beamsplitter').dataset['p'] = getMsg('transmissionratio');

    //Refractor▼
    document.getElementById('tool_refractor_').value = getMsg('toolname_refractor_') + downarraw;

    //Refractor->Half-plane
    document.getElementById('tool_halfplane').value = getMsg('tooltitle_halfplane');
    document.getElementById('tool_halfplane').dataset['n'] = getMsg('toolname_refractor_');
    document.getElementById('tool_halfplane').dataset['p'] = getMsg('refractiveindex');

    //Refractor->Circle
    document.getElementById('tool_circlelens').value = getMsg('tooltitle_circlelens');
    document.getElementById('tool_circlelens').dataset['n'] = getMsg('toolname_refractor_');
    document.getElementById('tool_circlelens').dataset['p'] = getMsg('refractiveindex');

    //Refractor->Other shape
    document.getElementById('tool_refractor').value = getMsg('tooltitle_refractor');
    document.getElementById('tool_refractor').dataset['n'] = getMsg('toolname_refractor_');
    document.getElementById('tool_refractor').dataset['p'] = getMsg('refractiveindex');

    //Refractor->Lens (ideal)
    document.getElementById('tool_lens').value = getMsg('tooltitle_lens');
    document.getElementById('tool_lens').dataset['n'] = getMsg('toolname_lens');
    document.getElementById('tool_lens').dataset['p'] = getMsg('focallength');

    //Refractor->Lens (real)
    document.getElementById('tool_sphericallens').value = getMsg('tooltitle_sphericallens');
    document.getElementById('tool_sphericallens').dataset['n'] = getMsg('toolname_sphericallens');
    document.getElementById('tool_sphericallens').dataset['p'] = getMsg('refractiveindex');

    //Blocker
    document.getElementById('tool_blackline').value = getMsg('toolname_blackline');
    document.getElementById('tool_blackline').dataset['n'] = getMsg('toolname_blackline');

    //Ruler
    document.getElementById('tool_ruler').value = getMsg('toolname_ruler');
    document.getElementById('tool_ruler').dataset['n'] = getMsg('toolname_ruler');

    //Protractor
    document.getElementById('tool_protractor').value = getMsg('toolname_protractor');
    document.getElementById('tool_protractor').dataset['n'] = getMsg('toolname_protractor');

    //Text
    document.getElementById('tool_text').value = getMsg('toolname_text');
    document.getElementById('tool_text').dataset['n'] = getMsg('toolname_text');
    document.getElementById('tool_text').dataset['p'] = '';

    //Move view
    document.getElementById('tool_').value = getMsg('toolname_');



    //===========modebar===========
    document.getElementById('modebar_title').innerHTML = getMsg('modebar_title');
    document.getElementById('mode_light').value = getMsg('modename_light');
    document.getElementById('mode_extended_light').value = getMsg('modename_extended_light');
    document.getElementById('mode_images').value = getMsg('modename_images');
    document.getElementById('mode_observer').value = getMsg('modename_observer');
    document.getElementById('rayDensity_title').innerHTML = getMsg('raydensity');


    document.getElementById('undo').value = getMsg('undo');
    document.getElementById('redo').value = getMsg('redo');
    document.getElementById('reset').value = getMsg('reset');
    document.getElementById('save').value = getMsg('save');
    document.getElementById('save_name_title').innerHTML = getMsg('save_name');
    document.getElementById('save_confirm').value = getMsg('save');
    document.getElementById('save_cancel').value = getMsg('save_cancel');
    document.getElementById('save_description').innerHTML = getMsg('save_description');
    document.getElementById('open').value = getMsg('open');
    document.getElementById('lockobjs_title').innerHTML = getMsg('lockobjs');
    document.getElementById('grid_title').innerHTML = getMsg('snaptogrid');
    document.getElementById('showgrid_title').innerHTML = getMsg('grid');

    document.getElementById('setAttrAll_title').innerHTML = getMsg('applytoall');
    document.getElementById('copy').value = getMsg('duplicate');
    document.getElementById('delete').value = getMsg('delete');

    document.getElementById('forceStop').innerHTML = getMsg('processing');

    document.getElementById('footer_message').innerHTML = getMsg('footer_message');
    document.getElementById('homepage').innerHTML = getMsg('homepage');
    document.getElementById('source').innerHTML = getMsg('source');
  }<|MERGE_RESOLUTION|>--- conflicted
+++ resolved
@@ -5170,11 +5170,7 @@
   //=========================================JSON輸出/輸入====================================================
   function JSONOutput()
   {
-<<<<<<< HEAD
-    document.getElementById('textarea1').value = JSON.stringify({version: 2, objs: objs, mode: mode, rayDensity_light: rayDensity_light, rayDensity_images: rayDensity_images, observer: observer, origin: origin, scale: scale},null, 2);
-=======
     document.getElementById('textarea1').value = JSON.stringify({version: 2, objs: objs, mode: mode, rayDensity_light: rayDensity_light, rayDensity_images: rayDensity_images, observer: observer, origin: origin, scale: scale}, JSONreplacer, 2);
->>>>>>> 6d86ae6b
     if (typeof(Storage) !== "undefined") {
       localStorage.rayOpticsData = document.getElementById('textarea1').value;
     }
